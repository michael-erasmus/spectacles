--- conflicted
+++ resolved
@@ -952,7 +952,6 @@
       - Accept-Encoding, Origin
       X-B3-ParentSpanId:
       - 6e0043d5d2d62310
-<<<<<<< HEAD
       X-B3-Sampled:
       - '0'
       X-B3-SpanId:
@@ -1000,55 +999,6 @@
       X-B3-SpanId:
       - bcd065eb39e2aa93
       X-B3-TraceId:
-=======
-      X-B3-Sampled:
-      - '0'
-      X-B3-SpanId:
-      - 6e0043d5d2d62310
-      X-B3-TraceId:
-      - 62475af5999979246e0043d5d2d62310
-      X-Content-Type-Options:
-      - nosniff
-    status:
-      code: 200
-      message: OK
-- request:
-    body: '{"model": "eye_exam", "view": "users", "fields": ["users.city", "users.email",
-      "users.first_name", "users.id", "users.last_name", "users.state"], "limit":
-      0, "filter_expression": "1=2"}'
-    headers:
-      Content-Length:
-      - '185'
-      Content-Type:
-      - application/json
-      Cookie:
-      - looker.browser=9881689
-    method: POST
-    uri: https://spectacles.looker.com:19999/api/3.1/queries?fields=id%2Cshare_url
-  response:
-    body:
-      string: '{"id":2216,"share_url":"https://spectacles.looker.com/x/XZAL69PohkzXTUbfYcq3V9"}'
-    headers:
-      Connection:
-      - keep-alive
-      Content-Length:
-      - '80'
-      Content-Type:
-      - application/json
-      Date:
-      - Fri, 01 Apr 2022 20:05:10 GMT
-      Strict-Transport-Security:
-      - max-age=15724800; includeSubDomains
-      Vary:
-      - Accept-Encoding, Origin
-      X-B3-ParentSpanId:
-      - bcd065eb39e2aa93
-      X-B3-Sampled:
-      - '0'
-      X-B3-SpanId:
-      - bcd065eb39e2aa93
-      X-B3-TraceId:
->>>>>>> 2e10ddb8
       - 62475af6685a58cbbcd065eb39e2aa93
       X-Content-Type-Options:
       - nosniff
@@ -1077,8 +1027,6 @@
       - application/sql
       Date:
       - Fri, 01 Apr 2022 20:05:10 GMT
-<<<<<<< HEAD
-=======
       Strict-Transport-Security:
       - max-age=15724800; includeSubDomains
       Vary:
@@ -1121,50 +1069,6 @@
       - application/json
       Date:
       - Fri, 01 Apr 2022 20:05:10 GMT
->>>>>>> 2e10ddb8
-      Strict-Transport-Security:
-      - max-age=15724800; includeSubDomains
-      Vary:
-      - Accept-Encoding, Origin
-      X-B3-ParentSpanId:
-<<<<<<< HEAD
-      - 0e5b5c53bf8a8937
-      X-B3-Sampled:
-      - '0'
-      X-B3-SpanId:
-      - 0e5b5c53bf8a8937
-      X-B3-TraceId:
-      - 62475af6b9c212390e5b5c53bf8a8937
-      X-Content-Type-Options:
-      - nosniff
-    status:
-      code: 200
-      message: OK
-- request:
-    body: '{"model": "eye_exam", "view": "users__fail", "fields": ["users__fail.city",
-      "users__fail.email", "users__fail.first_name", "users__fail.id", "users__fail.last_name"],
-      "limit": 0, "filter_expression": "1=2"}'
-    headers:
-      Content-Length:
-      - '206'
-      Content-Type:
-      - application/json
-      Cookie:
-      - looker.browser=9881689
-    method: POST
-    uri: https://spectacles.looker.com:19999/api/3.1/queries?fields=id%2Cshare_url
-  response:
-    body:
-      string: '{"id":1944,"share_url":"https://spectacles.looker.com/x/qCJsoYAZ2Y22QZLbmD0Gvy"}'
-    headers:
-      Connection:
-      - keep-alive
-      Content-Length:
-      - '80'
-      Content-Type:
-      - application/json
-      Date:
-      - Fri, 01 Apr 2022 20:05:10 GMT
       Strict-Transport-Security:
       - max-age=15724800; includeSubDomains
       Vary:
@@ -1176,14 +1080,6 @@
       X-B3-SpanId:
       - a9a3580651feaa00
       X-B3-TraceId:
-=======
-      - a9a3580651feaa00
-      X-B3-Sampled:
-      - '0'
-      X-B3-SpanId:
-      - a9a3580651feaa00
-      X-B3-TraceId:
->>>>>>> 2e10ddb8
       - 62475af66ba72948a9a3580651feaa00
       X-Content-Type-Options:
       - nosniff
@@ -2305,7 +2201,6 @@
       - Accept-Encoding, Origin
       X-B3-ParentSpanId:
       - 69f847efba5a19ef
-<<<<<<< HEAD
       X-B3-Sampled:
       - '0'
       X-B3-SpanId:
@@ -2353,55 +2248,6 @@
       X-B3-SpanId:
       - 3b5c1e5ed7593618
       X-B3-TraceId:
-=======
-      X-B3-Sampled:
-      - '0'
-      X-B3-SpanId:
-      - 69f847efba5a19ef
-      X-B3-TraceId:
-      - 62475aff0cdd780569f847efba5a19ef
-      X-Content-Type-Options:
-      - nosniff
-    status:
-      code: 200
-      message: OK
-- request:
-    body: '{"model": "eye_exam", "view": "users", "fields": ["users.city", "users.email",
-      "users.first_name", "users.id", "users.last_name", "users.state"], "limit":
-      0, "filter_expression": "1=2"}'
-    headers:
-      Content-Length:
-      - '185'
-      Content-Type:
-      - application/json
-      Cookie:
-      - looker.browser=9881689
-    method: POST
-    uri: https://spectacles.looker.com:19999/api/3.1/queries?fields=id%2Cshare_url
-  response:
-    body:
-      string: '{"id":2216,"share_url":"https://spectacles.looker.com/x/XZAL69PohkzXTUbfYcq3V9"}'
-    headers:
-      Connection:
-      - keep-alive
-      Content-Length:
-      - '80'
-      Content-Type:
-      - application/json
-      Date:
-      - Fri, 01 Apr 2022 20:05:19 GMT
-      Strict-Transport-Security:
-      - max-age=15724800; includeSubDomains
-      Vary:
-      - Accept-Encoding, Origin
-      X-B3-ParentSpanId:
-      - 3b5c1e5ed7593618
-      X-B3-Sampled:
-      - '0'
-      X-B3-SpanId:
-      - 3b5c1e5ed7593618
-      X-B3-TraceId:
->>>>>>> 2e10ddb8
       - 62475aff88085b533b5c1e5ed7593618
       X-Content-Type-Options:
       - nosniff
@@ -2430,8 +2276,6 @@
       - application/sql
       Date:
       - Fri, 01 Apr 2022 20:05:19 GMT
-<<<<<<< HEAD
-=======
       Strict-Transport-Security:
       - max-age=15724800; includeSubDomains
       Vary:
@@ -2474,50 +2318,6 @@
       - application/json
       Date:
       - Fri, 01 Apr 2022 20:05:19 GMT
->>>>>>> 2e10ddb8
-      Strict-Transport-Security:
-      - max-age=15724800; includeSubDomains
-      Vary:
-      - Accept-Encoding, Origin
-      X-B3-ParentSpanId:
-<<<<<<< HEAD
-      - 7b22956086605ef5
-      X-B3-Sampled:
-      - '0'
-      X-B3-SpanId:
-      - 7b22956086605ef5
-      X-B3-TraceId:
-      - 62475affa9b4e3927b22956086605ef5
-      X-Content-Type-Options:
-      - nosniff
-    status:
-      code: 200
-      message: OK
-- request:
-    body: '{"model": "eye_exam", "view": "users__fail", "fields": ["users__fail.city",
-      "users__fail.email", "users__fail.first_name", "users__fail.id", "users__fail.last_name"],
-      "limit": 0, "filter_expression": "1=2"}'
-    headers:
-      Content-Length:
-      - '206'
-      Content-Type:
-      - application/json
-      Cookie:
-      - looker.browser=9881689
-    method: POST
-    uri: https://spectacles.looker.com:19999/api/3.1/queries?fields=id%2Cshare_url
-  response:
-    body:
-      string: '{"id":1944,"share_url":"https://spectacles.looker.com/x/qCJsoYAZ2Y22QZLbmD0Gvy"}'
-    headers:
-      Connection:
-      - keep-alive
-      Content-Length:
-      - '80'
-      Content-Type:
-      - application/json
-      Date:
-      - Fri, 01 Apr 2022 20:05:19 GMT
       Strict-Transport-Security:
       - max-age=15724800; includeSubDomains
       Vary:
@@ -2529,14 +2329,6 @@
       X-B3-SpanId:
       - 2fe50093bd619e27
       X-B3-TraceId:
-=======
-      - 2fe50093bd619e27
-      X-B3-Sampled:
-      - '0'
-      X-B3-SpanId:
-      - 2fe50093bd619e27
-      X-B3-TraceId:
->>>>>>> 2e10ddb8
       - 62475aff4e1049582fe50093bd619e27
       X-Content-Type-Options:
       - nosniff
@@ -2900,7 +2692,6 @@
     headers:
       Content-Length:
       - '0'
-<<<<<<< HEAD
       Cookie:
       - looker.browser=9881689
     method: POST
@@ -2935,42 +2726,6 @@
     headers:
       Cookie:
       - looker.browser=9881689
-=======
-      Cookie:
-      - looker.browser=9881689
-    method: POST
-    uri: https://spectacles.looker.com:19999/api/3.1/projects/eye_exam/reset_to_remote
-  response:
-    body:
-      string: ''
-    headers:
-      Connection:
-      - keep-alive
-      Date:
-      - Fri, 01 Apr 2022 20:05:25 GMT
-      Strict-Transport-Security:
-      - max-age=15724800; includeSubDomains
-      Vary:
-      - Origin
-      X-B3-ParentSpanId:
-      - b2b8a01dfc44ddf6
-      X-B3-Sampled:
-      - '0'
-      X-B3-SpanId:
-      - b2b8a01dfc44ddf6
-      X-B3-TraceId:
-      - 62475b0496c5a4b9b2b8a01dfc44ddf6
-      X-Content-Type-Options:
-      - nosniff
-    status:
-      code: 204
-      message: No Content
-- request:
-    body: null
-    headers:
-      Cookie:
-      - looker.browser=9881689
->>>>>>> 2e10ddb8
     method: GET
     uri: https://spectacles.looker.com:19999/api/3.1/session
   response:
@@ -4808,7 +4563,6 @@
       - application/json
       Date:
       - Fri, 01 Apr 2022 20:05:35 GMT
-<<<<<<< HEAD
       Strict-Transport-Security:
       - max-age=15724800; includeSubDomains
       Vary:
@@ -4858,14 +4612,12 @@
       - application/json
       Date:
       - Fri, 01 Apr 2022 20:05:35 GMT
-=======
->>>>>>> 2e10ddb8
-      Strict-Transport-Security:
-      - max-age=15724800; includeSubDomains
-      Vary:
-      - Accept-Encoding, Origin
-      X-B3-ParentSpanId:
-<<<<<<< HEAD
+      Strict-Transport-Security:
+      - max-age=15724800; includeSubDomains
+      Vary:
+      - Accept-Encoding
+      - Accept-Encoding, Origin
+      X-B3-ParentSpanId:
       - deac9cd292965a19
       X-B3-Sampled:
       - '0'
@@ -4873,27 +4625,17 @@
       - deac9cd292965a19
       X-B3-TraceId:
       - 62475b0f1256844adeac9cd292965a19
-=======
-      - 1de09ba65445062c
-      X-B3-Sampled:
-      - '0'
-      X-B3-SpanId:
-      - 1de09ba65445062c
-      X-B3-TraceId:
-      - 62475b0fb94e82021de09ba65445062c
->>>>>>> 2e10ddb8
-      X-Content-Type-Options:
-      - nosniff
-    status:
-      code: 200
-      message: OK
-- request:
-    body: null
-    headers:
-      Cookie:
-      - looker.browser=9881689
-    method: GET
-<<<<<<< HEAD
+      X-Content-Type-Options:
+      - nosniff
+    status:
+      code: 200
+      message: OK
+- request:
+    body: null
+    headers:
+      Cookie:
+      - looker.browser=9881689
+    method: GET
     uri: https://spectacles.looker.com:19999/api/3.1/query_tasks/multi_results?query_task_ids=2cecb6252e32a19b0b502de1c2e375ed%2C5b7eeb7e6c2f5c35a7a8813f311976ec%2Cbf657a881746d01a0ea50a85d9462a61
   response:
     body:
@@ -4920,122 +4662,27 @@
         + INTERVAL at [2:5]","params":"SELECT\n    users.state + 10  AS users_state\nFROM
         looker-private-demo.ecomm.users\n     AS users\nWHERE (1 = 2)\nGROUP BY\n    1\nORDER
         BY\n    1\nLIMIT 0","edit_url":null,"error_pos":null,"level":"error","sql_error_loc":{"line":2,"column":5}}],"drill_menu_build_time":0.054762,"has_subtotals":false}}}'
-=======
-    uri: https://spectacles.looker.com:19999/api/3.1/query_tasks/multi_results?query_task_ids=fbef3d7a532bdb70d66d2fa99b0c0e3c%2C500a1747bce025758b74e193d0fbe4fc%2C1945f0a294a1389c7b892c12abeae2a8%2C2cecb6252e32a19b0b502de1c2e375ed%2C5b7eeb7e6c2f5c35a7a8813f311976ec%2Cbf657a881746d01a0ea50a85d9462a61
-  response:
-    body:
-      string: '{"1945f0a294a1389c7b892c12abeae2a8":{"status":"complete","result_source":"query","data":{"from_cache":true,"id":"1945f0a294a1389c7b892c12abeae2a8","truncated":true,"supports_pivot_in_db":true,"null_sort_treatment":"low","expired":false,"ran_at":"2022-04-01T20:05:35+00:00","aggregate_table_used_info":null,"runtime":"0.465","added_params":{"query_timezone":"America/New_York","sorts":["users.first_name"]},"forecast_result":null,"dialect_specific_metadata":{"total_bytes_processed":0,"backend_cache_hit":true,"bi_engine_mode":null,"bi_engine_reasons":null,"bigquery_job_id":"looker-partners:US.job_PCPfqceS9SfLPsL5aW0W8skOn7nb"},"sql":"SELECT\n    users.first_name  AS
-        users_first_name\nFROM looker-private-demo.ecomm.users\n     AS users\nWHERE
-        (1 = 2)\nGROUP BY\n    1\nORDER BY\n    1\nLIMIT 0","sql_explain":null,"fields":{"measures":[],"dimensions":[{"align":"left","can_filter":true,"category":"dimension","default_filter_value":null,"description":"","enumerations":null,"field_group_label":null,"fill_style":null,"fiscal_month_offset":0,"has_allowed_values":false,"hidden":false,"is_filter":false,"is_numeric":false,"label":"Users
-        First Name","label_from_parameter":null,"label_short":"First Name","map_layer":null,"name":"users.first_name","strict_value_format":false,"requires_refresh_on_sort":false,"sortable":true,"suggestions":null,"tags":[],"type":"string","user_attribute_filter_types":["string","advanced_filter_string"],"value_format":null,"view":"users","view_label":"Users","dynamic":false,"week_start_day":"monday","original_view":"users","dimension_group":null,"error":null,"field_group_variant":"First
-        Name","measure":false,"parameter":false,"primary_key":false,"project_name":"eye_exam","scope":"users","suggest_dimension":"users.first_name","suggest_explore":"users","suggestable":true,"is_fiscal":false,"is_timeframe":false,"can_time_filter":false,"time_interval":null,"lookml_link":"/projects/eye_exam/files/views%2Fusers.view.lkml?line=33","permanent":null,"source_file":"views/users.view.lkml","source_file_path":"eye_exam/views/users.view.lkml","sql":"${TABLE}.first_name
-        ","sql_case":null,"filters":null,"times_used":0,"sorted":{"sort_index":0,"desc":false}}],"table_calculations":[],"pivots":[]},"fill_fields":[],"has_totals":false,"has_row_totals":false,"applied_filters":{},"applied_filter_expression":"1=2","number_format":"1,234.56","explore":{"name":"users","label":"Users","description":null},"timezone":"America/New_York","data":[],"drill_menu_build_time":0.035016000000000005,"has_subtotals":false}},"2cecb6252e32a19b0b502de1c2e375ed":{"status":"running"},"500a1747bce025758b74e193d0fbe4fc":{"status":"complete","result_source":"query","data":{"from_cache":true,"id":"500a1747bce025758b74e193d0fbe4fc","truncated":true,"supports_pivot_in_db":true,"null_sort_treatment":"low","expired":false,"ran_at":"2022-04-01T20:05:35+00:00","aggregate_table_used_info":null,"runtime":"0.531","added_params":{"query_timezone":"America/New_York","sorts":["users.email"]},"forecast_result":null,"dialect_specific_metadata":{"total_bytes_processed":0,"backend_cache_hit":true,"bi_engine_mode":null,"bi_engine_reasons":null,"bigquery_job_id":"looker-partners:US.job_ER_LMFPbojD9Uxi-6Yz6k35bqAYM"},"sql":"SELECT\n    users.email  AS
-        users_email\nFROM looker-private-demo.ecomm.users\n     AS users\nWHERE (1
-        = 2)\nGROUP BY\n    1\nORDER BY\n    1\nLIMIT 0","sql_explain":null,"fields":{"measures":[],"dimensions":[{"align":"left","can_filter":true,"category":"dimension","default_filter_value":null,"description":"","enumerations":null,"field_group_label":null,"fill_style":null,"fiscal_month_offset":0,"has_allowed_values":false,"hidden":false,"is_filter":false,"is_numeric":false,"label":"Users
-        Email","label_from_parameter":null,"label_short":"Email","map_layer":null,"name":"users.email","strict_value_format":false,"requires_refresh_on_sort":false,"sortable":true,"suggestions":null,"tags":[],"type":"string","user_attribute_filter_types":["string","advanced_filter_string"],"value_format":null,"view":"users","view_label":"Users","dynamic":false,"week_start_day":"monday","original_view":"users","dimension_group":null,"error":null,"field_group_variant":"Email","measure":false,"parameter":false,"primary_key":false,"project_name":"eye_exam","scope":"users","suggest_dimension":"users.email","suggest_explore":"users","suggestable":true,"is_fiscal":false,"is_timeframe":false,"can_time_filter":false,"time_interval":null,"lookml_link":"/projects/eye_exam/files/views%2Fusers.view.lkml?line=28","permanent":null,"source_file":"views/users.view.lkml","source_file_path":"eye_exam/views/users.view.lkml","sql":"${TABLE}.email
-        ","sql_case":null,"filters":null,"times_used":0,"sorted":{"sort_index":0,"desc":false}}],"table_calculations":[],"pivots":[]},"fill_fields":[],"has_totals":false,"has_row_totals":false,"applied_filters":{},"applied_filter_expression":"1=2","number_format":"1,234.56","explore":{"name":"users","label":"Users","description":null},"timezone":"America/New_York","data":[],"drill_menu_build_time":0.058591,"has_subtotals":false}},"5b7eeb7e6c2f5c35a7a8813f311976ec":{"status":"running"},"bf657a881746d01a0ea50a85d9462a61":{"status":"running"},"fbef3d7a532bdb70d66d2fa99b0c0e3c":{"status":"complete","result_source":"query","data":{"from_cache":true,"id":"fbef3d7a532bdb70d66d2fa99b0c0e3c","truncated":true,"supports_pivot_in_db":true,"null_sort_treatment":"low","expired":false,"ran_at":"2022-04-01T20:05:35+00:00","aggregate_table_used_info":null,"runtime":"0.487","added_params":{"query_timezone":"America/New_York","sorts":["users.city"]},"forecast_result":null,"dialect_specific_metadata":{"total_bytes_processed":0,"backend_cache_hit":true,"bi_engine_mode":null,"bi_engine_reasons":null,"bigquery_job_id":"looker-partners:US.job_tlVJ8OCiw8UXpZjFL3JYSEvvQESV"},"sql":"SELECT\n    users.city  AS
-        users_city\nFROM looker-private-demo.ecomm.users\n     AS users\nWHERE (1
-        = 2)\nGROUP BY\n    1\nORDER BY\n    1\nLIMIT 0","sql_explain":null,"fields":{"measures":[],"dimensions":[{"align":"left","can_filter":true,"category":"dimension","default_filter_value":null,"description":"","enumerations":null,"field_group_label":null,"fill_style":null,"fiscal_month_offset":0,"has_allowed_values":false,"hidden":false,"is_filter":false,"is_numeric":false,"label":"Users
-        City","label_from_parameter":null,"label_short":"City","map_layer":null,"name":"users.city","strict_value_format":false,"requires_refresh_on_sort":false,"sortable":true,"suggestions":null,"tags":[],"type":"string","user_attribute_filter_types":["string","advanced_filter_string"],"value_format":null,"view":"users","view_label":"Users","dynamic":false,"week_start_day":"monday","original_view":"users","dimension_group":null,"error":null,"field_group_variant":"City","measure":false,"parameter":false,"primary_key":false,"project_name":"eye_exam","scope":"users","suggest_dimension":"users.city","suggest_explore":"users","suggestable":true,"is_fiscal":false,"is_timeframe":false,"can_time_filter":false,"time_interval":null,"lookml_link":"/projects/eye_exam/files/views%2Fusers.view.lkml?line=23","permanent":null,"source_file":"views/users.view.lkml","source_file_path":"eye_exam/views/users.view.lkml","sql":"${TABLE}.city
-        ","sql_case":null,"filters":null,"times_used":0,"sorted":{"sort_index":0,"desc":false}}],"table_calculations":[],"pivots":[]},"fill_fields":[],"has_totals":false,"has_row_totals":false,"applied_filters":{},"applied_filter_expression":"1=2","number_format":"1,234.56","explore":{"name":"users","label":"Users","description":null},"timezone":"America/New_York","data":[],"drill_menu_build_time":0.049747,"has_subtotals":false}}}'
->>>>>>> 2e10ddb8
-    headers:
-      Connection:
-      - keep-alive
-      Content-Length:
-<<<<<<< HEAD
+    headers:
+      Connection:
+      - keep-alive
+      Content-Length:
       - '8153'
       Content-Type:
       - application/json
       Date:
       - Fri, 01 Apr 2022 20:05:36 GMT
-=======
-      - '7657'
-      Content-Type:
-      - application/json
-      Date:
-      - Fri, 01 Apr 2022 20:05:35 GMT
->>>>>>> 2e10ddb8
-      Strict-Transport-Security:
-      - max-age=15724800; includeSubDomains
-      Vary:
-      - Accept-Encoding
-      - Accept-Encoding, Origin
-      X-B3-ParentSpanId:
-<<<<<<< HEAD
+      Strict-Transport-Security:
+      - max-age=15724800; includeSubDomains
+      Vary:
+      - Accept-Encoding
+      - Accept-Encoding, Origin
+      X-B3-ParentSpanId:
       - 313d8dee8dd59eec
       X-B3-Sampled:
       - '0'
       X-B3-SpanId:
       - 313d8dee8dd59eec
       X-B3-TraceId:
-=======
-      - deac9cd292965a19
-      X-B3-Sampled:
-      - '0'
-      X-B3-SpanId:
-      - deac9cd292965a19
-      X-B3-TraceId:
-      - 62475b0f1256844adeac9cd292965a19
-      X-Content-Type-Options:
-      - nosniff
-    status:
-      code: 200
-      message: OK
-- request:
-    body: null
-    headers:
-      Cookie:
-      - looker.browser=9881689
-    method: GET
-    uri: https://spectacles.looker.com:19999/api/3.1/query_tasks/multi_results?query_task_ids=2cecb6252e32a19b0b502de1c2e375ed%2C5b7eeb7e6c2f5c35a7a8813f311976ec%2Cbf657a881746d01a0ea50a85d9462a61
-  response:
-    body:
-      string: '{"2cecb6252e32a19b0b502de1c2e375ed":{"status":"complete","result_source":"query","data":{"from_cache":true,"id":"2cecb6252e32a19b0b502de1c2e375ed","truncated":true,"supports_pivot_in_db":true,"null_sort_treatment":"low","expired":false,"ran_at":"2022-04-01T20:05:35+00:00","aggregate_table_used_info":null,"runtime":"0.476","added_params":{"query_timezone":"America/New_York"},"forecast_result":null,"dialect_specific_metadata":{"total_bytes_processed":0,"backend_cache_hit":true,"bi_engine_mode":null,"bi_engine_reasons":null,"bigquery_job_id":"looker-partners:US.job_R2DUR54b-A8Du5KWrLagoZST9He1"},"sql":"SELECT\n    users.id  AS
-        users_id\nFROM looker-private-demo.ecomm.users\n     AS users\nWHERE (1 =
-        2)\nLIMIT 0","sql_explain":null,"fields":{"measures":[],"dimensions":[{"align":"right","can_filter":true,"category":"dimension","default_filter_value":null,"description":"","enumerations":null,"field_group_label":null,"fill_style":null,"fiscal_month_offset":0,"has_allowed_values":false,"hidden":false,"is_filter":false,"is_numeric":true,"label":"Users
-        ID","label_from_parameter":null,"label_short":"ID","map_layer":null,"name":"users.id","strict_value_format":false,"requires_refresh_on_sort":false,"sortable":true,"suggestions":null,"tags":[],"type":"number","user_attribute_filter_types":["number","advanced_filter_number"],"value_format":null,"view":"users","view_label":"Users","dynamic":false,"week_start_day":"monday","original_view":"users","dimension_group":null,"error":null,"field_group_variant":"ID","measure":false,"parameter":false,"primary_key":true,"project_name":"eye_exam","scope":"users","suggest_dimension":"users.id","suggest_explore":"users","suggestable":false,"is_fiscal":false,"is_timeframe":false,"can_time_filter":false,"time_interval":null,"lookml_link":"/projects/eye_exam/files/views%2Fusers.view.lkml?line=6","permanent":null,"source_file":"views/users.view.lkml","source_file_path":"eye_exam/views/users.view.lkml","sql":"${TABLE}.id
-        ","sql_case":null,"filters":null,"times_used":0}],"table_calculations":[],"pivots":[]},"fill_fields":[],"has_totals":false,"has_row_totals":false,"applied_filters":{},"applied_filter_expression":"1=2","number_format":"1,234.56","explore":{"name":"users","label":"Users","description":null},"timezone":"America/New_York","data":[],"drill_menu_build_time":0.036324999999999996,"has_subtotals":false}},"5b7eeb7e6c2f5c35a7a8813f311976ec":{"status":"complete","result_source":"query","data":{"from_cache":true,"id":"5b7eeb7e6c2f5c35a7a8813f311976ec","truncated":true,"supports_pivot_in_db":true,"null_sort_treatment":"low","expired":false,"ran_at":"2022-04-01T20:05:36+00:00","aggregate_table_used_info":null,"runtime":"0.462","added_params":{"query_timezone":"America/New_York","sorts":["users.last_name"]},"forecast_result":null,"dialect_specific_metadata":{"total_bytes_processed":0,"backend_cache_hit":true,"bi_engine_mode":null,"bi_engine_reasons":null,"bigquery_job_id":"looker-partners:US.job_YXmFO2fJ7YrhzYOl8Gjpv0Iy-9Fk"},"sql":"SELECT\n    users.last_name  AS
-        users_last_name\nFROM looker-private-demo.ecomm.users\n     AS users\nWHERE
-        (1 = 2)\nGROUP BY\n    1\nORDER BY\n    1\nLIMIT 0","sql_explain":null,"fields":{"measures":[],"dimensions":[{"align":"left","can_filter":true,"category":"dimension","default_filter_value":null,"description":"","enumerations":null,"field_group_label":null,"fill_style":null,"fiscal_month_offset":0,"has_allowed_values":false,"hidden":false,"is_filter":false,"is_numeric":false,"label":"Users
-        Last Name","label_from_parameter":null,"label_short":"Last Name","map_layer":null,"name":"users.last_name","strict_value_format":false,"requires_refresh_on_sort":false,"sortable":true,"suggestions":null,"tags":[],"type":"string","user_attribute_filter_types":["string","advanced_filter_string"],"value_format":null,"view":"users","view_label":"Users","dynamic":false,"week_start_day":"monday","original_view":"users","dimension_group":null,"error":null,"field_group_variant":"Last
-        Name","measure":false,"parameter":false,"primary_key":false,"project_name":"eye_exam","scope":"users","suggest_dimension":"users.last_name","suggest_explore":"users","suggestable":true,"is_fiscal":false,"is_timeframe":false,"can_time_filter":false,"time_interval":null,"lookml_link":"/projects/eye_exam/files/views%2Fusers.view.lkml?line=38","permanent":null,"source_file":"views/users.view.lkml","source_file_path":"eye_exam/views/users.view.lkml","sql":"${TABLE}.last_name
-        ","sql_case":null,"filters":null,"times_used":0,"sorted":{"sort_index":0,"desc":false}}],"table_calculations":[],"pivots":[]},"fill_fields":[],"has_totals":false,"has_row_totals":false,"applied_filters":{},"applied_filter_expression":"1=2","number_format":"1,234.56","explore":{"name":"users","label":"Users","description":null},"timezone":"America/New_York","data":[],"drill_menu_build_time":0.035369,"has_subtotals":false}},"bf657a881746d01a0ea50a85d9462a61":{"status":"error","result_source":"query","data":{"from_cache":true,"id":"bf657a881746d01a0ea50a85d9462a61","supports_pivot_in_db":true,"null_sort_treatment":"low","expired":false,"ran_at":"2022-04-01T20:05:36+00:00","aggregate_table_used_info":null,"runtime":"0.318","added_params":{"query_timezone":"America/New_York","sorts":["users.state"]},"forecast_result":null,"sql":"SELECT\n    users.state
-        + 10  AS users_state\nFROM looker-private-demo.ecomm.users\n     AS users\nWHERE
-        (1 = 2)\nGROUP BY\n    1\nORDER BY\n    1\nLIMIT 0","sql_explain":null,"fields":{"measures":[],"dimensions":[{"align":"left","can_filter":true,"category":"dimension","default_filter_value":null,"description":"","enumerations":null,"field_group_label":null,"fill_style":null,"fiscal_month_offset":0,"has_allowed_values":false,"hidden":false,"is_filter":false,"is_numeric":false,"label":"Users
-        State","label_from_parameter":null,"label_short":"State","map_layer":{"url":"/data/us_states.topo-402e425f99.json","name":"us_states","feature_key":"usa","property_key":null,"property_label_key":null,"projection":"albersUsa","format":"","extents_json_url":null,"max_zoom_level":null,"min_zoom_level":null},"name":"users.state","strict_value_format":false,"requires_refresh_on_sort":false,"sortable":true,"suggestions":null,"tags":[],"type":"string","user_attribute_filter_types":["string","advanced_filter_string"],"value_format":null,"view":"users","view_label":"Users","dynamic":false,"week_start_day":"monday","original_view":"users","dimension_group":null,"error":null,"field_group_variant":"State","measure":false,"parameter":false,"primary_key":false,"project_name":"eye_exam","scope":"users","suggest_dimension":"users.state","suggest_explore":"users","suggestable":true,"is_fiscal":false,"is_timeframe":false,"can_time_filter":false,"time_interval":null,"lookml_link":"/projects/eye_exam/files/views%2Fusers.view.lkml?line=18","permanent":null,"source_file":"views/users.view.lkml","source_file_path":"eye_exam/views/users.view.lkml","sql":"${TABLE}.state
-        + 10 ","sql_case":null,"filters":null,"times_used":0,"sorted":{"sort_index":0,"desc":false}}],"table_calculations":[],"pivots":[]},"fill_fields":[],"has_totals":false,"has_row_totals":false,"applied_filters":{},"applied_filter_expression":"1=2","number_format":"1,234.56","explore":{"name":"users","label":"Users","description":null},"timezone":"America/New_York","data":[],"errors":[{"message":"The
-        Google BigQuery Standard SQL database encountered an error while running this
-        query.","message_details":"Query execution failed:  - No matching signature
-        for operator + for argument types: STRING, INT64. Supported signatures: INT64
-        + INT64; FLOAT64 + FLOAT64; NUMERIC + NUMERIC; BIGNUMERIC + BIGNUMERIC; DATE
-        + INT64; INT64 + DATE; TIMESTAMP + INTERVAL; INTERVAL + TIMESTAMP; DATE +
-        INTERVAL; INTERVAL + DATE; DATETIME + INTERVAL; INTERVAL + DATETIME; INTERVAL
-        + INTERVAL at [2:5]","params":"SELECT\n    users.state + 10  AS users_state\nFROM
-        looker-private-demo.ecomm.users\n     AS users\nWHERE (1 = 2)\nGROUP BY\n    1\nORDER
-        BY\n    1\nLIMIT 0","edit_url":null,"error_pos":null,"level":"error","sql_error_loc":{"line":2,"column":5}}],"drill_menu_build_time":0.054762,"has_subtotals":false}}}'
-    headers:
-      Connection:
-      - keep-alive
-      Content-Length:
-      - '8153'
-      Content-Type:
-      - application/json
-      Date:
-      - Fri, 01 Apr 2022 20:05:36 GMT
-      Strict-Transport-Security:
-      - max-age=15724800; includeSubDomains
-      Vary:
-      - Accept-Encoding
-      - Accept-Encoding, Origin
-      X-B3-ParentSpanId:
-      - 313d8dee8dd59eec
-      X-B3-Sampled:
-      - '0'
-      X-B3-SpanId:
-      - 313d8dee8dd59eec
-      X-B3-TraceId:
->>>>>>> 2e10ddb8
       - 62475b1084cba214313d8dee8dd59eec
       X-Content-Type-Options:
       - nosniff
@@ -6200,7 +5847,6 @@
       - application/json
       Date:
       - Fri, 01 Apr 2022 20:05:47 GMT
-<<<<<<< HEAD
       Strict-Transport-Security:
       - max-age=15724800; includeSubDomains
       Vary:
@@ -6218,88 +5864,4 @@
     status:
       code: 200
       message: OK
-- request:
-    body: null
-    headers:
-      Cookie:
-      - looker.browser=16124178
-    method: GET
-    uri: https://spectacles.looker.com:19999/api/3.1/projects/eye_exam/manifest
-  response:
-    body:
-      string: '{"name":"eye_exam","imports":[{"name":"welcome_to_looker","url":null,"ref":null,"is_remote":false,"can":{}}],"localization_settings":null,"can":{}}'
-    headers:
-      Connection:
-      - keep-alive
-      Content-Length:
-      - '147'
-      Content-Type:
-      - application/json
-      Date:
-      - Thu, 03 Mar 2022 12:58:18 GMT
-      Strict-Transport-Security:
-      - max-age=15724800; includeSubDomains
-      Vary:
-      - Accept-Encoding, Origin
-      X-B3-ParentSpanId:
-      - 137125e0ce6b38f6
-      X-B3-Sampled:
-      - '0'
-      X-B3-SpanId:
-      - 137125e0ce6b38f6
-      X-B3-TraceId:
-      - 6220bb6a49165e95137125e0ce6b38f6
-      X-Content-Type-Options:
-      - nosniff
-    status:
-      code: 200
-      message: OK
-- request:
-    body: null
-    headers:
-      Cookie:
-      - looker.browser=16124178
-    method: GET
-    uri: https://spectacles.looker.com:19999/api/3.1/projects/eye_exam/manifest
-  response:
-    body:
-      string: '{"name":"eye_exam","imports":[{"name":"welcome_to_looker","url":null,"ref":null,"is_remote":false,"can":{}}],"localization_settings":null,"can":{}}'
-    headers:
-      Connection:
-      - keep-alive
-      Content-Length:
-      - '147'
-      Content-Type:
-      - application/json
-      Date:
-      - Thu, 03 Mar 2022 12:58:21 GMT
-=======
->>>>>>> 2e10ddb8
-      Strict-Transport-Security:
-      - max-age=15724800; includeSubDomains
-      Vary:
-      - Accept-Encoding, Origin
-      X-B3-ParentSpanId:
-<<<<<<< HEAD
-      - 778f370bed95b2ab
-      X-B3-Sampled:
-      - '0'
-      X-B3-SpanId:
-      - 778f370bed95b2ab
-      X-B3-TraceId:
-      - 6220bb6d24bdcc6c778f370bed95b2ab
-=======
-      - 02fab6b3ed484cab
-      X-B3-Sampled:
-      - '0'
-      X-B3-SpanId:
-      - 02fab6b3ed484cab
-      X-B3-TraceId:
-      - 62475b1b6e62d13d02fab6b3ed484cab
->>>>>>> 2e10ddb8
-      X-Content-Type-Options:
-      - nosniff
-    status:
-      code: 200
-      message: OK
 version: 1
interactions:
- request:
    body: null
    headers:
      Cookie:
      - looker.browser=9881689
    method: GET
    uri: https://spectacles.looker.com:19999/api/3.1/session
  response:
    body:
      string: '{"workspace_id":"production","sudo_user_id":null,"can":{"view":true,"update":true}}'
    headers:
      Connection:
      - keep-alive
      Content-Length:
      - '83'
      Content-Type:
      - application/json
      Date:
      - Fri, 01 Apr 2022 20:03:19 GMT
      Strict-Transport-Security:
      - max-age=15724800; includeSubDomains
      Vary:
      - Accept-Encoding, Origin
      X-B3-ParentSpanId:
      - 84c66c68b53b2560
      X-B3-Sampled:
      - '0'
      X-B3-SpanId:
      - 84c66c68b53b2560
      X-B3-TraceId:
      - 62475a871fc3319484c66c68b53b2560
      X-Content-Type-Options:
      - nosniff
    status:
      code: 200
      message: OK
- request:
    body: null
    headers:
      Cookie:
      - looker.browser=9881689
    method: GET
    uri: https://spectacles.looker.com:19999/api/3.1/projects/eye_exam/git_branch
  response:
    body:
      string: '{"name":"master","remote":"origin","remote_name":"master","error":null,"message":null,"owner_name":null,"readonly":false,"personal":false,"is_local":true,"is_remote":true,"is_production":true,"ahead_count":0,"behind_count":0,"commit_at":1648823366,"ref":"b0823dad6abb07bf26e468bf91e7c6531c758e32","remote_ref":"b0823dad6abb07bf26e468bf91e7c6531c758e32","can":{}}'
    headers:
      Connection:
      - keep-alive
      Content-Length:
      - '362'
      Content-Type:
      - application/json
      Date:
      - Fri, 01 Apr 2022 20:03:19 GMT
      Strict-Transport-Security:
      - max-age=15724800; includeSubDomains
      Vary:
      - Accept-Encoding
      - Accept-Encoding, Origin
      X-B3-ParentSpanId:
      - cb1d785c1ae7a788
      X-B3-Sampled:
      - '0'
      X-B3-SpanId:
      - cb1d785c1ae7a788
      X-B3-TraceId:
      - 62475a87a8193367cb1d785c1ae7a788
      X-Content-Type-Options:
      - nosniff
    status:
      code: 200
      message: OK
- request:
    body: null
    headers:
      Cookie:
      - looker.browser=9881689
    method: GET
    uri: https://spectacles.looker.com:19999/api/3.1/projects/eye_exam/manifest
  response:
    body:
      string: '{"name":"eye_exam","imports":[{"name":"welcome_to_looker","url":null,"ref":null,"is_remote":false,"can":{}}],"localization_settings":null,"can":{}}'
    headers:
      Connection:
      - keep-alive
      Content-Length:
      - '147'
      Content-Type:
      - application/json
      Date:
      - Fri, 01 Apr 2022 20:03:19 GMT
      Strict-Transport-Security:
      - max-age=15724800; includeSubDomains
      Vary:
      - Accept-Encoding, Origin
      X-B3-ParentSpanId:
      - 369d48597fe279ee
      X-B3-Sampled:
      - '0'
      X-B3-SpanId:
      - 369d48597fe279ee
      X-B3-TraceId:
      - 62475a8792e86dd6369d48597fe279ee
      X-Content-Type-Options:
      - nosniff
    status:
      code: 200
      message: OK
- request:
    body: '{"workspace_id": "dev"}'
    headers:
      Content-Length:
      - '23'
      Content-Type:
      - application/json
      Cookie:
      - looker.browser=9881689
    method: PATCH
    uri: https://spectacles.looker.com:19999/api/3.1/session
  response:
    body:
      string: '{"workspace_id":"dev","sudo_user_id":null,"can":{"view":true,"update":true}}'
    headers:
      Connection:
      - keep-alive
      Content-Length:
      - '76'
      Content-Type:
      - application/json
      Date:
      - Fri, 01 Apr 2022 20:03:20 GMT
      Strict-Transport-Security:
      - max-age=15724800; includeSubDomains
      Vary:
      - Accept-Encoding, Origin
      X-B3-ParentSpanId:
      - f03a5aa5810ff119
      X-B3-Sampled:
      - '0'
      X-B3-SpanId:
      - f03a5aa5810ff119
      X-B3-TraceId:
      - 62475a880be31113f03a5aa5810ff119
      X-Content-Type-Options:
      - nosniff
    status:
      code: 200
      message: OK
- request:
    body: '{"name": "pytest"}'
    headers:
      Content-Length:
      - '18'
      Content-Type:
      - application/json
      Cookie:
      - looker.browser=9881689
    method: PUT
    uri: https://spectacles.looker.com:19999/api/3.1/projects/eye_exam/git_branch
  response:
    body:
      string: '{"name":"pytest","remote":"origin","remote_name":"pytest","error":null,"message":null,"owner_name":null,"readonly":false,"personal":false,"is_local":true,"is_remote":true,"is_production":false,"ahead_count":0,"behind_count":0,"commit_at":1648832027,"ref":"742b118d314d2478a215aa02016c09e173deec7e","remote_ref":"742b118d314d2478a215aa02016c09e173deec7e","can":{}}'
    headers:
      Connection:
      - keep-alive
      Content-Length:
      - '363'
      Content-Type:
      - application/json
      Date:
      - Fri, 01 Apr 2022 20:03:20 GMT
      Strict-Transport-Security:
      - max-age=15724800; includeSubDomains
      Vary:
      - Accept-Encoding
      - Accept-Encoding, Origin
      X-B3-ParentSpanId:
      - c34e059b3d6022ff
      X-B3-Sampled:
      - '0'
      X-B3-SpanId:
      - c34e059b3d6022ff
      X-B3-TraceId:
      - 62475a883da5e476c34e059b3d6022ff
      X-Content-Type-Options:
      - nosniff
    status:
      code: 200
      message: OK
- request:
    body: null
    headers:
      Content-Length:
      - '0'
      Cookie:
      - looker.browser=9881689
    method: POST
    uri: https://spectacles.looker.com:19999/api/3.1/projects/eye_exam/reset_to_remote
  response:
    body:
      string: ''
    headers:
      Connection:
      - keep-alive
      Date:
      - Fri, 01 Apr 2022 20:03:21 GMT
      Strict-Transport-Security:
      - max-age=15724800; includeSubDomains
      Vary:
      - Origin
      X-B3-ParentSpanId:
      - 5d144802e3036dce
      X-B3-Sampled:
      - '0'
      X-B3-SpanId:
      - 5d144802e3036dce
      X-B3-TraceId:
      - 62475a8841f6119f5d144802e3036dce
      X-Content-Type-Options:
      - nosniff
    status:
      code: 204
      message: No Content
- request:
    body: null
    headers:
      Cookie:
      - looker.browser=9881689
    method: GET
    uri: https://spectacles.looker.com:19999/api/3.1/session
  response:
    body:
      string: '{"workspace_id":"dev","sudo_user_id":null,"can":{"view":true,"update":true}}'
    headers:
      Connection:
      - keep-alive
      Content-Length:
      - '76'
      Content-Type:
      - application/json
      Date:
      - Fri, 01 Apr 2022 20:03:21 GMT
      Strict-Transport-Security:
      - max-age=15724800; includeSubDomains
      Vary:
      - Accept-Encoding, Origin
      X-B3-ParentSpanId:
      - e9d5159f53ff743a
      X-B3-Sampled:
      - '0'
      X-B3-SpanId:
      - e9d5159f53ff743a
      X-B3-TraceId:
      - 62475a89679536dde9d5159f53ff743a
      X-Content-Type-Options:
      - nosniff
    status:
      code: 200
      message: OK
- request:
    body: null
    headers:
      Cookie:
      - looker.browser=9881689
    method: GET
    uri: https://spectacles.looker.com:19999/api/3.1/projects/welcome_to_looker/git_branch
  response:
    body:
      string: '{"name":"tmp_spectacles_5e52c0302c","remote":"origin","remote_name":"tmp_spectacles_5e52c0302c","error":null,"message":null,"owner_name":null,"readonly":false,"personal":false,"is_local":true,"is_remote":false,"is_production":false,"ahead_count":null,"behind_count":null,"commit_at":1589215827,"ref":"71025770cf923f656ba2375436a1bd85ac00affc","remote_ref":null,"can":{}}'
    headers:
      Connection:
      - keep-alive
      Content-Length:
      - '370'
      Content-Type:
      - application/json
      Date:
      - Fri, 01 Apr 2022 20:03:21 GMT
      Strict-Transport-Security:
      - max-age=15724800; includeSubDomains
      Vary:
      - Accept-Encoding
      - Accept-Encoding, Origin
      X-B3-ParentSpanId:
      - 58a36beb2a45ec45
      X-B3-Sampled:
      - '0'
      X-B3-SpanId:
      - 58a36beb2a45ec45
      X-B3-TraceId:
      - 62475a89430ad7d858a36beb2a45ec45
      X-Content-Type-Options:
      - nosniff
    status:
      code: 200
      message: OK
- request:
    body: null
    headers:
      Cookie:
      - looker.browser=9881689
    method: GET
    uri: https://spectacles.looker.com:19999/api/3.1/projects/welcome_to_looker/manifest
  response:
    body:
      string: "<!DOCTYPE html>\n<html>\n<head>\n    <title>Looker Not Found (404)</title>\n
        \   <link href='https://fonts.googleapis.com/css?family=Open+Sans:400,600'
        rel='stylesheet' type='text/css'>\n\n    <!-- @@@@@@@@@@@@@ FAVICONS @@@@@@@@@@@@@
        -->\n\n    <link rel=\"apple-touch-icon-precomposed\" sizes=\"57x57\" href=\"https://wwwstatic-b.lookercdn.com/favicon/apple-touch-icon-57x57.png\"
        />\n    <link rel=\"apple-touch-icon-precomposed\" sizes=\"114x114\" href=\"https://wwwstatic-c.lookercdn.com/favicon/apple-touch-icon-114x114.png\"
        />\n    <link rel=\"apple-touch-icon-precomposed\" sizes=\"72x72\" href=\"https://wwwstatic-d.lookercdn.com/favicon/apple-touch-icon-72x72.png\"
        />\n    <link rel=\"apple-touch-icon-precomposed\" sizes=\"144x144\" href=\"https://wwwstatic-a.lookercdn.com/favicon/apple-touch-icon-144x144.png\"
        />\n    <link rel=\"apple-touch-icon-precomposed\" sizes=\"60x60\" href=\"https://wwwstatic-b.lookercdn.com/favicon/apple-touch-icon-60x60.png\"
        />\n    <link rel=\"apple-touch-icon-precomposed\" sizes=\"120x120\" href=\"https://wwwstatic-c.lookercdn.com/favicon/apple-touch-icon-120x120.png\"
        />\n    <link rel=\"apple-touch-icon-precomposed\" sizes=\"76x76\" href=\"https://wwwstatic-d.lookercdn.com/favicon/apple-touch-icon-76x76.png\"
        />\n    <link rel=\"apple-touch-icon-precomposed\" sizes=\"152x152\" href=\"https://wwwstatic-a.lookercdn.com/favicon/apple-touch-icon-152x152.png\"
        />\n    <link rel=\"icon\" type=\"image/png\" href=\"https://wwwstatic-b.lookercdn.com/favicon/favicon-196x196.png\"
        sizes=\"196x196\" />\n    <link rel=\"icon\" type=\"image/png\" href=\"https://wwwstatic-c.lookercdn.com/favicon/favicon-96x96.png\"
        sizes=\"96x96\" />\n    <link rel=\"icon\" type=\"image/png\" href=\"https://wwwstatic-d.lookercdn.com/favicon/favicon-32x32.png\"
        sizes=\"32x32\" />\n    <link rel=\"icon\" type=\"image/png\" href=\"https://wwwstatic-a.lookercdn.com/favicon/favicon-16x16.png\"
        sizes=\"16x16\" />\n    <link rel=\"icon\" type=\"image/png\" href=\"https://wwwstatic-b.lookercdn.com/favicon/favicon-128.png\"
        sizes=\"128x128\" />\n    <meta name=\"application-name\" content=\"Looker\"/>\n
        \   <meta name=\"msapplication-TileColor\" content=\"#FFFFFF\" />\n    <meta
        name=\"msapplication-TileImage\" content=\"https://wwwstatic-c.lookercdn.com/favicon/mstile-144x144.png\"
        />\n    <meta name=\"msapplication-square70x70logo\" content=\"https://wwwstatic-d.lookercdn.com/favicon/mstile-70x70.png\"
        />\n    <meta name=\"msapplication-square150x150logo\" content=\"https://wwwstatic-a.lookercdn.com/favicon/mstile-150x150.png\"
        />\n    <meta name=\"msapplication-wide310x150logo\" content=\"https://wwwstatic-b.lookercdn.com/favicon/mstile-310x150.png\"
        />\n    <meta name=\"msapplication-square310x310logo\" content=\"https://wwwstatic-c.lookercdn.com/favicon/mstile-310x310.png\"
        />\n\n    <style type=\"text/css\">\n        body {\n            background-color:
        #2e343f;\n            color: white;\n            height: auto;\n            font-family:
        Open Sans, Helvetica, Arial, sans-serif;\n        }\n        .message {\n
        \           width: 100%;\n            max-width: 760px;\n            margin:
        0 auto;\n            margin-top: 135px;\n            text-align: center;\n
        \       }\n        h2, h3 {\n            font-weight: normal;\n        }\n
        \       a {\n            color: white;\n        }\n    </style>\n</head>\n<body>\n\n
        \   <div class=\"message\">\n\n        <img width=\"210\" height=\"84\" src=\"https://wwwstatic-a.lookercdn.com/logos/looker_all_white.svg\"
        alt=\"Looker\">\n\n        <h1>Looker is unavailable.</h1>\n\n        <h2>If
        you typed in a URL, double-check the spelling.</h2>\n        <h2>This may
        also be due to a temporary condition such as an outage, <a href=\"https://docs.looker.com/relnotes/hosted-maintenance-hours\">scheduled
        maintenance</a> or upgrade.</h2>\n        <br>\n        <h3>\n            If
        this message persists or you have any concerns, <br> contact us from\n            <a
        href=\"https://help.looker.com\">help.looker.com</a> and we'll respond promptly.\n
        \       </h3>\n\n    </div>\n\n</body>\n</html>\n"
    headers:
      Connection:
      - close
      Content-Type:
      - text/html
      Date:
      - Fri, 01 Apr 2022 20:03:21 GMT
      Vary:
      - Accept-Encoding
    status:
      code: 404
      message: Not Found
- request:
    body: '{"workspace_id": "production"}'
    headers:
      Content-Length:
      - '30'
      Content-Type:
      - application/json
      Cookie:
      - looker.browser=9881689
    method: PATCH
    uri: https://spectacles.looker.com:19999/api/3.1/session
  response:
    body:
      string: '{"workspace_id":"production","sudo_user_id":null,"can":{"view":true,"update":true}}'
    headers:
      Connection:
      - keep-alive
      Content-Length:
      - '83'
      Content-Type:
      - application/json
      Date:
      - Fri, 01 Apr 2022 20:03:21 GMT
      Strict-Transport-Security:
      - max-age=15724800; includeSubDomains
      Vary:
      - Accept-Encoding, Origin
      X-B3-ParentSpanId:
      - 6bf8d8e18df268de
      X-B3-Sampled:
      - '0'
      X-B3-SpanId:
      - 6bf8d8e18df268de
      X-B3-TraceId:
      - 62475a89e260c3166bf8d8e18df268de
      X-Content-Type-Options:
      - nosniff
    status:
      code: 200
      message: OK
- request:
    body: null
    headers:
      Cookie:
      - looker.browser=9881689
    method: GET
    uri: https://spectacles.looker.com:19999/api/3.1/session
  response:
    body:
      string: '{"workspace_id":"production","sudo_user_id":null,"can":{"view":true,"update":true}}'
    headers:
      Connection:
      - keep-alive
      Content-Length:
      - '83'
      Content-Type:
      - application/json
      Date:
      - Fri, 01 Apr 2022 20:03:21 GMT
      Strict-Transport-Security:
      - max-age=15724800; includeSubDomains
      Vary:
      - Accept-Encoding, Origin
      X-B3-ParentSpanId:
      - b3250e07b6674cf6
      X-B3-Sampled:
      - '0'
      X-B3-SpanId:
      - b3250e07b6674cf6
      X-B3-TraceId:
      - 62475a89906346fcb3250e07b6674cf6
      X-Content-Type-Options:
      - nosniff
    status:
      code: 200
      message: OK
- request:
    body: null
    headers:
      Cookie:
      - looker.browser=9881689
    method: GET
    uri: https://spectacles.looker.com:19999/api/3.1/projects/welcome_to_looker/git_branch
  response:
    body:
      string: '{"name":"master","remote":"origin","remote_name":"master","error":null,"message":null,"owner_name":null,"readonly":false,"personal":false,"is_local":true,"is_remote":true,"is_production":true,"ahead_count":0,"behind_count":0,"commit_at":1589215827,"ref":"71025770cf923f656ba2375436a1bd85ac00affc","remote_ref":"71025770cf923f656ba2375436a1bd85ac00affc","can":{}}'
    headers:
      Connection:
      - keep-alive
      Content-Length:
      - '362'
      Content-Type:
      - application/json
      Date:
      - Fri, 01 Apr 2022 20:03:22 GMT
      Strict-Transport-Security:
      - max-age=15724800; includeSubDomains
      Vary:
      - Accept-Encoding
      - Accept-Encoding, Origin
      X-B3-ParentSpanId:
      - c16624d48fbe32b5
      X-B3-Sampled:
      - '0'
      X-B3-SpanId:
      - c16624d48fbe32b5
      X-B3-TraceId:
      - 62475a8a7c1a3afac16624d48fbe32b5
      X-Content-Type-Options:
      - nosniff
    status:
      code: 200
      message: OK
- request:
    body: '{"workspace_id": "dev"}'
    headers:
      Content-Length:
      - '23'
      Content-Type:
      - application/json
      Cookie:
      - looker.browser=9881689
    method: PATCH
    uri: https://spectacles.looker.com:19999/api/3.1/session
  response:
    body:
      string: '{"workspace_id":"dev","sudo_user_id":null,"can":{"view":true,"update":true}}'
    headers:
      Connection:
      - keep-alive
      Content-Length:
      - '76'
      Content-Type:
      - application/json
      Date:
      - Fri, 01 Apr 2022 20:03:22 GMT
      Strict-Transport-Security:
      - max-age=15724800; includeSubDomains
      Vary:
      - Accept-Encoding, Origin
      X-B3-ParentSpanId:
      - d4b7c09157f03f09
      X-B3-Sampled:
      - '0'
      X-B3-SpanId:
      - d4b7c09157f03f09
      X-B3-TraceId:
      - 62475a8aba3b2e6dd4b7c09157f03f09
      X-Content-Type-Options:
      - nosniff
    status:
      code: 200
      message: OK
- request:
    body: null
    headers:
      Cookie:
      - looker.browser=9881689
    method: GET
    uri: https://spectacles.looker.com:19999/api/3.1/session
  response:
    body:
      string: '{"workspace_id":"dev","sudo_user_id":null,"can":{"view":true,"update":true}}'
    headers:
      Connection:
      - keep-alive
      Content-Length:
      - '76'
      Content-Type:
      - application/json
      Date:
      - Fri, 01 Apr 2022 20:03:22 GMT
      Strict-Transport-Security:
      - max-age=15724800; includeSubDomains
      Vary:
      - Accept-Encoding, Origin
      X-B3-ParentSpanId:
      - 8086efa7568c1373
      X-B3-Sampled:
      - '0'
      X-B3-SpanId:
      - 8086efa7568c1373
      X-B3-TraceId:
      - 62475a8a871698378086efa7568c1373
      X-Content-Type-Options:
      - nosniff
    status:
      code: 200
      message: OK
- request:
    body: null
    headers:
      Cookie:
      - looker.browser=9881689
    method: GET
    uri: https://spectacles.looker.com:19999/api/3.1/projects/welcome_to_looker/git_branch
  response:
    body:
      string: '{"name":"tmp_spectacles_5e52c0302c","remote":"origin","remote_name":"tmp_spectacles_5e52c0302c","error":null,"message":null,"owner_name":null,"readonly":false,"personal":false,"is_local":true,"is_remote":false,"is_production":false,"ahead_count":null,"behind_count":null,"commit_at":1589215827,"ref":"71025770cf923f656ba2375436a1bd85ac00affc","remote_ref":null,"can":{}}'
    headers:
      Connection:
      - keep-alive
      Content-Length:
      - '370'
      Content-Type:
      - application/json
      Date:
      - Fri, 01 Apr 2022 20:03:22 GMT
      Strict-Transport-Security:
      - max-age=15724800; includeSubDomains
      Vary:
      - Accept-Encoding
      - Accept-Encoding, Origin
      X-B3-ParentSpanId:
      - decb8db5a34f2e4f
      X-B3-Sampled:
      - '0'
      X-B3-SpanId:
      - decb8db5a34f2e4f
      X-B3-TraceId:
      - 62475a8aedc00531decb8db5a34f2e4f
      X-Content-Type-Options:
      - nosniff
    status:
      code: 200
      message: OK
- request:
    body: '{"name": "tmp_spectacles_a"}'
    headers:
      Content-Length:
      - '28'
      Content-Type:
      - application/json
      Cookie:
      - looker.browser=9881689
    method: POST
    uri: https://spectacles.looker.com:19999/api/3.1/projects/welcome_to_looker/git_branch
  response:
    body:
      string: '{"name":"tmp_spectacles_a","remote":"origin","remote_name":"tmp_spectacles_a","error":null,"message":null,"owner_name":null,"readonly":false,"personal":false,"is_local":true,"is_remote":false,"is_production":false,"ahead_count":null,"behind_count":null,"commit_at":1589215827,"ref":"71025770cf923f656ba2375436a1bd85ac00affc","remote_ref":null,"can":{}}'
    headers:
      Connection:
      - keep-alive
      Content-Length:
      - '352'
      Content-Type:
      - application/json
      Date:
      - Fri, 01 Apr 2022 20:03:22 GMT
      Strict-Transport-Security:
      - max-age=15724800; includeSubDomains
      Vary:
      - Accept-Encoding
      - Accept-Encoding, Origin
      X-B3-ParentSpanId:
      - 88d3e824b99a804e
      X-B3-Sampled:
      - '0'
      X-B3-SpanId:
      - 88d3e824b99a804e
      X-B3-TraceId:
      - 62475a8a4521a7fe88d3e824b99a804e
      X-Content-Type-Options:
      - nosniff
    status:
      code: 200
      message: OK
- request:
    body: '{"name": "tmp_spectacles_a", "ref": "71025770cf923f656ba2375436a1bd85ac00affc"}'
    headers:
      Content-Length:
      - '79'
      Content-Type:
      - application/json
      Cookie:
      - looker.browser=9881689
    method: PUT
    uri: https://spectacles.looker.com:19999/api/3.1/projects/welcome_to_looker/git_branch
  response:
    body:
      string: '{"name":"tmp_spectacles_a","remote":"origin","remote_name":"tmp_spectacles_a","error":null,"message":null,"owner_name":null,"readonly":false,"personal":false,"is_local":true,"is_remote":false,"is_production":false,"ahead_count":null,"behind_count":null,"commit_at":1589215827,"ref":"71025770cf923f656ba2375436a1bd85ac00affc","remote_ref":null,"can":{}}'
    headers:
      Connection:
      - keep-alive
      Content-Length:
      - '352'
      Content-Type:
      - application/json
      Date:
      - Fri, 01 Apr 2022 20:03:23 GMT
      Strict-Transport-Security:
      - max-age=15724800; includeSubDomains
      Vary:
      - Accept-Encoding
      - Accept-Encoding, Origin
      X-B3-ParentSpanId:
      - 84a9c0283f06c7e2
      X-B3-Sampled:
      - '0'
      X-B3-SpanId:
      - 84a9c0283f06c7e2
      X-B3-TraceId:
      - 62475a8ace403a2484a9c0283f06c7e2
      X-Content-Type-Options:
      - nosniff
    status:
      code: 200
      message: OK
- request:
    body: null
    headers:
      Cookie:
      - looker.browser=9881689
    method: GET
    uri: https://spectacles.looker.com:19999/api/3.1/lookml_models?fields=name%2Cproject_name%2Cexplores
  response:
    body:
      string: '[{"name":"thelook","project_name":"welcome_to_looker","explores":[{"description":null,"label":"Cohort
        Data Tool","hidden":true,"group_label":"1) eCommerce with Event Data","name":"cohorts","can":{}},{"description":null,"label":"Web
        Analytics Data Tool","hidden":true,"group_label":"1) eCommerce with Event
        Data","name":"data_tool","can":{}},{"description":null,"label":"(1) Orders,
        Items and Users","hidden":false,"group_label":"1) eCommerce with Event Data","name":"order_items","can":{}},{"description":null,"label":"(2)
        Web Event Data","hidden":false,"group_label":"1) eCommerce with Event Data","name":"events","can":{}},{"description":null,"label":"(3)
        Web Session Data","hidden":false,"group_label":"1) eCommerce with Event Data","name":"sessions","can":{}},{"description":null,"label":"(4)
        Affinity Analysis","hidden":false,"group_label":"1) eCommerce with Event Data","name":"affinity","can":{}},{"description":null,"label":"(5)
        Share of Wallet Analysis","hidden":false,"group_label":"1) eCommerce with
        Event Data","name":"orders_with_share_of_wallet_application","can":{}},{"description":null,"label":"(6)
        Customer Journey Mapping","hidden":false,"group_label":"1) eCommerce with
        Event Data","name":"journey_mapping","can":{}},{"description":null,"label":"(7)
        Stock Analysis","hidden":false,"group_label":"1) eCommerce with Event Data","name":"inventory_items","can":{}},{"description":null,"label":"(8)
        Historical Stock Snapshot Analysis","hidden":false,"group_label":"1) eCommerce
        with Event Data","name":"inventory_snapshot","can":{}},{"description":null,"label":"Order
        Items (Kittens)","hidden":true,"group_label":"1) eCommerce with Event Data","name":"kitten_order_items","can":{}}]},{"name":"jaffle_shop","project_name":"jaffle_shop","explores":[{"description":null,"label":"Orders","hidden":false,"group_label":"Jaffle
        Shop","name":"fct_orders","can":{}}]},{"name":"admin","project_name":"jaffle_shop","explores":[]},{"name":"eye_exam","project_name":"eye_exam","explores":[{"description":null,"label":"Users","hidden":false,"group_label":"Eye
        Exam","name":"users","can":{}},{"description":null,"label":"Users Fail","hidden":false,"group_label":"Eye
        Exam","name":"users__fail","can":{}},{"description":null,"label":"Users Fail
        and Warn","hidden":false,"group_label":"Eye Exam","name":"users__fail_and_warn","can":{}},{"description":null,"label":"Users
        Warn","hidden":false,"group_label":"Eye Exam","name":"users__warn","can":{}}]},{"name":"web_application","project_name":"spectacles","explores":[{"description":null,"label":"Runs","hidden":false,"group_label":"Web
        Application","name":"runs","can":{}},{"description":null,"label":"Organisations","hidden":false,"group_label":"Web
        Application","name":"organisations","can":{}},{"description":null,"label":"Credentials","hidden":false,"group_label":"Web
        Application","name":"credentials","can":{}},{"description":null,"label":"Users","hidden":false,"group_label":"Web
        Application","name":"users","can":{}},{"description":null,"label":"Hightouch
        Reporting","hidden":false,"group_label":"Web Application","name":"hightouch__users","can":{}},{"description":null,"label":"Suites","hidden":false,"group_label":"Web
        Application","name":"suites","can":{}},{"description":null,"label":"Revenue
        Reporting","hidden":false,"group_label":"Web Application","name":"revenue_reporting","can":{}},{"description":null,"label":"Projects","hidden":false,"group_label":"Web
        Application","name":"dim_projects","can":{}},{"description":null,"label":"Invocations","hidden":false,"group_label":"Web
        Application","name":"fct_invocations","can":{}}]},{"name":"web_application_gitlab","project_name":"spectacles-gitlab","explores":[{"description":null,"label":"Runs","hidden":false,"group_label":"Web
        Application Gitlab","name":"runs","can":{}},{"description":null,"label":"Organisations","hidden":false,"group_label":"Web
        Application Gitlab","name":"organisations","can":{}},{"description":null,"label":"Credentials","hidden":false,"group_label":"Web
        Application Gitlab","name":"credentials","can":{}}]},{"name":"open_source_gitlab","project_name":"spectacles-gitlab","explores":[{"description":null,"label":"Invocations
        - this is a change","hidden":false,"group_label":"Open Source","name":"fct_invocations","can":{}}]},{"name":"open_source","project_name":"spectacles","explores":[{"description":null,"label":"Invocations","hidden":false,"group_label":"Open
        Source","name":"fct_invocations","can":{}},{"description":null,"label":"Recent
        Invocations (Last 2 Weeks)","hidden":false,"group_label":"Open Source","name":"recent_invocations","can":{}}]},{"name":"open_source_azure","project_name":"spectacles_azure","explores":[{"description":null,"label":"Invocations","hidden":false,"group_label":"Open
        Source","name":"fct_invocations","can":{}}]},{"name":"web_application_azure","project_name":"spectacles_azure","explores":[{"description":null,"label":"Runs","hidden":false,"group_label":"Web
        Application Azure","name":"runs","can":{}},{"description":null,"label":"Organisations","hidden":false,"group_label":"Web
        Application Azure","name":"organisations","can":{}},{"description":null,"label":"Credentials","hidden":false,"group_label":"Web
        Application Azure","name":"credentials","can":{}}]},{"name":"open_source_main","project_name":"spectacles-main-branch","explores":[{"description":null,"label":"Invocations","hidden":false,"group_label":"Open
        Source (Main Branch Project)","name":"fct_invocations","can":{}}]},{"name":"web_application_main","project_name":"spectacles-main-branch","explores":[{"description":null,"label":"Runs","hidden":false,"group_label":"Web
        Application (Main Branch Project)","name":"runs","can":{}},{"description":null,"label":"Organisations","hidden":false,"group_label":"Web
        Application (Main Branch Project)","name":"organisations","can":{}},{"description":null,"label":"Credentials","hidden":false,"group_label":"Web
        Application (Main Branch Project)","name":"credentials","can":{}}]},{"name":"open_source_advanced_deploy","project_name":"spectacles-advanced-deploy","explores":[{"description":null,"label":"Invocations","hidden":false,"group_label":"Open
        Source (Advanced Deploy)","name":"fct_invocations","can":{}}]},{"name":"web_application_advanced_deploy","project_name":"spectacles-advanced-deploy","explores":[{"description":null,"label":"Runs","hidden":false,"group_label":"Web
        Application (Advanced Deploy)","name":"runs","can":{}},{"description":null,"label":"Organisations","hidden":false,"group_label":"Web
        Application (Advanced Deploy)","name":"organisations","can":{}},{"description":null,"label":"Credentials","hidden":false,"group_label":"Web
        Application (Advanced Deploy)","name":"credentials","can":{}}]},{"name":"models","project_name":"import-advanced-deploy","explores":[{"description":null,"label":"Organisations
        - Import Advanced Deploy","hidden":false,"group_label":"Models","name":"dim_organisations","can":{}}]},{"name":"extension-api-explorer","project_name":"marketplace_extension_api_explorer","explores":[]},{"name":"data-dictionary","project_name":"marketplace_extension_data_dictionary","explores":[]},{"name":"spectacles_strava","project_name":"spectacles_strava","explores":[{"description":null,"label":"Raw
        Activities","hidden":false,"group_label":"Spectacles Strava","name":"raw_activities","can":{}},{"description":null,"label":"Stg
        Activities","hidden":false,"group_label":"Spectacles Strava","name":"stg_activities","can":{}},{"description":null,"label":"Activity
        Types","hidden":false,"group_label":"Spectacles Strava","name":"activity_types","can":{}}]},{"name":"spectacles_maps","project_name":"spectacles_maps","explores":[{"description":null,"label":"Fivetran
        Audit","hidden":false,"group_label":"Spectacles Maps","name":"fivetran_audit","can":{}},{"description":null,"label":"Raw
        Rpi Housing Index","hidden":false,"group_label":"Spectacles Maps","name":"raw_rpi_housing_index","can":{}},{"description":null,"label":"Raw
        Rpi Housing Percent","hidden":false,"group_label":"Spectacles Maps","name":"raw_rpi_housing_percent","can":{}},{"description":null,"label":"Raw
        House Sales","hidden":false,"group_label":"Spectacles Maps","name":"raw_house_sales","can":{}},{"description":null,"label":"Raw
        Uk Postcodes","hidden":false,"group_label":"Spectacles Maps","name":"raw_uk_postcodes","can":{}},{"description":null,"label":"Raw
        Cpih","hidden":false,"group_label":"Spectacles Maps","name":"raw_cpih","can":{}}]},{"name":"rpt_property_irr","project_name":"spectacles_maps","explores":[]},{"name":"thelook_partner","project_name":"looker_partner_demo","explores":[{"description":null,"label":"Cohort
        Data Tool","hidden":true,"group_label":" eCommerce","name":"cohorts","can":{}},{"description":null,"label":"Web
        Analytics Data Tool","hidden":true,"group_label":" eCommerce","name":"data_tool","can":{}},{"description":null,"label":"(1)
        Orders, Items and Users","hidden":false,"group_label":" eCommerce","name":"order_items","can":{}},{"description":null,"label":"(2)
        Web Event Data","hidden":false,"group_label":" eCommerce","name":"events","can":{}},{"description":null,"label":"(3)
        Web Session Data","hidden":false,"group_label":" eCommerce","name":"sessions","can":{}},{"description":null,"label":"(4)
        Affinity Analysis","hidden":false,"group_label":" eCommerce","name":"affinity","can":{}},{"description":null,"label":"(5)
        Share of Wallet Analysis","hidden":false,"group_label":" eCommerce","name":"orders_with_share_of_wallet_application","can":{}},{"description":null,"label":"(6)
        Customer Journey Mapping","hidden":false,"group_label":" eCommerce","name":"journey_mapping","can":{}},{"description":null,"label":"(7)
        Historical Stock Snapshot Analysis","hidden":false,"group_label":" eCommerce","name":"inventory_snapshot","can":{}},{"description":null,"label":"Order
        Items (Kittens)","hidden":true,"group_label":" eCommerce","name":"kitten_order_items","can":{}},{"description":null,"label":"E-Comm
        Cohort Analysis Training","hidden":false,"group_label":" eCommerce","name":"ecomm_training_info","can":{}},{"description":null,"label":"Kmeans
        Model5","hidden":false,"group_label":" eCommerce","name":"kmeans_model5","can":{}},{"description":null,"label":"(8)
        Cohort Analysis","hidden":false,"group_label":" eCommerce","name":"ecomm_predict","can":{}}]},{"name":"square","project_name":"square_demo","explores":[{"description":null,"label":"Payments","hidden":false,"group_label":"Square","name":"payments","can":{}},{"description":null,"label":"Sellers","hidden":false,"group_label":"Square","name":"sellers","can":{}}]}]'
    headers:
      Connection:
      - keep-alive
      Content-Length:
      - '10535'
      Content-Type:
      - application/json
      Date:
      - Fri, 01 Apr 2022 20:03:23 GMT
      Strict-Transport-Security:
      - max-age=15724800; includeSubDomains
      Vary:
      - Accept-Encoding
      - Accept-Encoding, Origin
      X-B3-ParentSpanId:
      - 9ba6562515426a55
      X-B3-Sampled:
      - '0'
      X-B3-SpanId:
      - 9ba6562515426a55
      X-B3-TraceId:
      - 62475a8b59657c199ba6562515426a55
      X-Content-Type-Options:
      - nosniff
    status:
      code: 200
      message: OK
- request:
    body: null
    headers:
      Cookie:
      - looker.browser=9881689
    method: GET
    uri: https://spectacles.looker.com:19999/api/3.1/lookml_models/eye_exam/explores/users?fields=fields
  response:
    body:
      string: '{"fields":{"dimensions":[{"align":"right","can_filter":true,"category":"dimension","default_filter_value":null,"description":null,"enumerations":null,"field_group_label":null,"fill_style":null,"fiscal_month_offset":0,"has_allowed_values":false,"hidden":false,"is_filter":false,"is_numeric":true,"label":"Users
        Age","label_from_parameter":null,"label_short":"Age","map_layer":null,"name":"users.age","strict_value_format":false,"requires_refresh_on_sort":false,"sortable":true,"suggestions":null,"tags":[],"type":"number","user_attribute_filter_types":["number","advanced_filter_number"],"value_format":null,"view":"users","view_label":"Users","dynamic":false,"week_start_day":"monday","dimension_group":null,"error":null,"field_group_variant":"Age","measure":false,"parameter":false,"primary_key":false,"project_name":"eye_exam","scope":"users","suggest_dimension":"users.age","suggest_explore":"users","suggestable":false,"is_fiscal":false,"is_timeframe":false,"can_time_filter":false,"time_interval":null,"lookml_link":"/projects/eye_exam/files/views%2Fusers.view.lkml?line=12","permanent":null,"source_file":"views/users.view.lkml","source_file_path":"eye_exam/views/users.view.lkml","sql":"--spectacles:
        ignore\n         ${TABLE}.age ","sql_case":null,"filters":null},{"align":"left","can_filter":true,"category":"dimension","default_filter_value":null,"description":null,"enumerations":null,"field_group_label":null,"fill_style":null,"fiscal_month_offset":0,"has_allowed_values":false,"hidden":false,"is_filter":false,"is_numeric":false,"label":"Users
        City","label_from_parameter":null,"label_short":"City","map_layer":null,"name":"users.city","strict_value_format":false,"requires_refresh_on_sort":false,"sortable":true,"suggestions":null,"tags":[],"type":"string","user_attribute_filter_types":["string","advanced_filter_string"],"value_format":null,"view":"users","view_label":"Users","dynamic":false,"week_start_day":"monday","dimension_group":null,"error":null,"field_group_variant":"City","measure":false,"parameter":false,"primary_key":false,"project_name":"eye_exam","scope":"users","suggest_dimension":"users.city","suggest_explore":"users","suggestable":true,"is_fiscal":false,"is_timeframe":false,"can_time_filter":false,"time_interval":null,"lookml_link":"/projects/eye_exam/files/views%2Fusers.view.lkml?line=23","permanent":null,"source_file":"views/users.view.lkml","source_file_path":"eye_exam/views/users.view.lkml","sql":"${TABLE}.city
        ","sql_case":null,"filters":null},{"align":"left","can_filter":true,"category":"dimension","default_filter_value":null,"description":null,"enumerations":null,"field_group_label":null,"fill_style":null,"fiscal_month_offset":0,"has_allowed_values":false,"hidden":false,"is_filter":false,"is_numeric":false,"label":"Users
        Email","label_from_parameter":null,"label_short":"Email","map_layer":null,"name":"users.email","strict_value_format":false,"requires_refresh_on_sort":false,"sortable":true,"suggestions":null,"tags":[],"type":"string","user_attribute_filter_types":["string","advanced_filter_string"],"value_format":null,"view":"users","view_label":"Users","dynamic":false,"week_start_day":"monday","dimension_group":null,"error":null,"field_group_variant":"Email","measure":false,"parameter":false,"primary_key":false,"project_name":"eye_exam","scope":"users","suggest_dimension":"users.email","suggest_explore":"users","suggestable":true,"is_fiscal":false,"is_timeframe":false,"can_time_filter":false,"time_interval":null,"lookml_link":"/projects/eye_exam/files/views%2Fusers.view.lkml?line=28","permanent":null,"source_file":"views/users.view.lkml","source_file_path":"eye_exam/views/users.view.lkml","sql":"${TABLE}.email
        ","sql_case":null,"filters":null},{"align":"left","can_filter":true,"category":"dimension","default_filter_value":null,"description":null,"enumerations":null,"field_group_label":null,"fill_style":null,"fiscal_month_offset":0,"has_allowed_values":false,"hidden":false,"is_filter":false,"is_numeric":false,"label":"Users
        First Name","label_from_parameter":null,"label_short":"First Name","map_layer":null,"name":"users.first_name","strict_value_format":false,"requires_refresh_on_sort":false,"sortable":true,"suggestions":null,"tags":[],"type":"string","user_attribute_filter_types":["string","advanced_filter_string"],"value_format":null,"view":"users","view_label":"Users","dynamic":false,"week_start_day":"monday","dimension_group":null,"error":null,"field_group_variant":"First
        Name","measure":false,"parameter":false,"primary_key":false,"project_name":"eye_exam","scope":"users","suggest_dimension":"users.first_name","suggest_explore":"users","suggestable":true,"is_fiscal":false,"is_timeframe":false,"can_time_filter":false,"time_interval":null,"lookml_link":"/projects/eye_exam/files/views%2Fusers.view.lkml?line=33","permanent":null,"source_file":"views/users.view.lkml","source_file_path":"eye_exam/views/users.view.lkml","sql":"${TABLE}.first_name
        ","sql_case":null,"filters":null},{"align":"right","can_filter":true,"category":"dimension","default_filter_value":null,"description":null,"enumerations":null,"field_group_label":null,"fill_style":null,"fiscal_month_offset":0,"has_allowed_values":false,"hidden":false,"is_filter":false,"is_numeric":true,"label":"Users
        ID","label_from_parameter":null,"label_short":"ID","map_layer":null,"name":"users.id","strict_value_format":false,"requires_refresh_on_sort":false,"sortable":true,"suggestions":null,"tags":[],"type":"number","user_attribute_filter_types":["number","advanced_filter_number"],"value_format":null,"view":"users","view_label":"Users","dynamic":false,"week_start_day":"monday","dimension_group":null,"error":null,"field_group_variant":"ID","measure":false,"parameter":false,"primary_key":true,"project_name":"eye_exam","scope":"users","suggest_dimension":"users.id","suggest_explore":"users","suggestable":false,"is_fiscal":false,"is_timeframe":false,"can_time_filter":false,"time_interval":null,"lookml_link":"/projects/eye_exam/files/views%2Fusers.view.lkml?line=6","permanent":null,"source_file":"views/users.view.lkml","source_file_path":"eye_exam/views/users.view.lkml","sql":"${TABLE}.id
        ","sql_case":null,"filters":null},{"align":"left","can_filter":true,"category":"dimension","default_filter_value":null,"description":null,"enumerations":null,"field_group_label":null,"fill_style":null,"fiscal_month_offset":0,"has_allowed_values":false,"hidden":false,"is_filter":false,"is_numeric":false,"label":"Users
        Last Name","label_from_parameter":null,"label_short":"Last Name","map_layer":null,"name":"users.last_name","strict_value_format":false,"requires_refresh_on_sort":false,"sortable":true,"suggestions":null,"tags":[],"type":"string","user_attribute_filter_types":["string","advanced_filter_string"],"value_format":null,"view":"users","view_label":"Users","dynamic":false,"week_start_day":"monday","dimension_group":null,"error":null,"field_group_variant":"Last
        Name","measure":false,"parameter":false,"primary_key":false,"project_name":"eye_exam","scope":"users","suggest_dimension":"users.last_name","suggest_explore":"users","suggestable":true,"is_fiscal":false,"is_timeframe":false,"can_time_filter":false,"time_interval":null,"lookml_link":"/projects/eye_exam/files/views%2Fusers.view.lkml?line=38","permanent":null,"source_file":"views/users.view.lkml","source_file_path":"eye_exam/views/users.view.lkml","sql":"${TABLE}.last_name
        ","sql_case":null,"filters":null},{"align":"left","can_filter":true,"category":"dimension","default_filter_value":null,"description":null,"enumerations":null,"field_group_label":null,"fill_style":null,"fiscal_month_offset":0,"has_allowed_values":false,"hidden":false,"is_filter":false,"is_numeric":false,"label":"Users
        State","label_from_parameter":null,"label_short":"State","map_layer":{"url":"/data/us_states.topo-402e425f99.json","name":"us_states","feature_key":"usa","property_key":null,"property_label_key":null,"projection":"albersUsa","format":null,"extents_json_url":null,"max_zoom_level":null,"min_zoom_level":null},"name":"users.state","strict_value_format":false,"requires_refresh_on_sort":false,"sortable":true,"suggestions":null,"tags":[],"type":"string","user_attribute_filter_types":["string","advanced_filter_string"],"value_format":null,"view":"users","view_label":"Users","dynamic":false,"week_start_day":"monday","dimension_group":null,"error":null,"field_group_variant":"State","measure":false,"parameter":false,"primary_key":false,"project_name":"eye_exam","scope":"users","suggest_dimension":"users.state","suggest_explore":"users","suggestable":true,"is_fiscal":false,"is_timeframe":false,"can_time_filter":false,"time_interval":null,"lookml_link":"/projects/eye_exam/files/views%2Fusers.view.lkml?line=18","permanent":null,"source_file":"views/users.view.lkml","source_file_path":"eye_exam/views/users.view.lkml","sql":"${TABLE}.state
        ","sql_case":null,"filters":null}],"measures":[{"align":"right","can_filter":true,"category":"measure","default_filter_value":null,"description":null,"enumerations":null,"field_group_label":null,"fill_style":null,"fiscal_month_offset":0,"has_allowed_values":false,"hidden":false,"is_filter":false,"is_numeric":true,"label":"Users
        Count","label_from_parameter":null,"label_short":"Count","map_layer":null,"name":"users.count","strict_value_format":false,"requires_refresh_on_sort":false,"sortable":true,"suggestions":null,"tags":[],"type":"count","user_attribute_filter_types":["number","advanced_filter_number"],"value_format":null,"view":"users","view_label":"Users","dynamic":false,"week_start_day":"monday","dimension_group":null,"error":null,"field_group_variant":"Count","measure":true,"parameter":false,"primary_key":false,"project_name":"eye_exam","scope":"users","suggest_dimension":"users.count","suggest_explore":"users","suggestable":false,"is_fiscal":false,"is_timeframe":false,"can_time_filter":false,"time_interval":null,"lookml_link":"/projects/eye_exam/files/views%2Fusers.view.lkml?line=43","permanent":null,"source_file":"views/users.view.lkml","source_file_path":"eye_exam/views/users.view.lkml","sql":null,"sql_case":null,"filters":null}],"filters":[],"parameters":[]}}'
    headers:
      Connection:
      - keep-alive
      Content-Length:
      - '10152'
      Content-Type:
      - application/json
      Date:
      - Fri, 01 Apr 2022 20:03:24 GMT
      Strict-Transport-Security:
      - max-age=15724800; includeSubDomains
      Vary:
      - Accept-Encoding
      - Accept-Encoding, Origin
      X-B3-ParentSpanId:
      - b1fa4fc4359ae402
      X-B3-Sampled:
      - '0'
      X-B3-SpanId:
      - b1fa4fc4359ae402
      X-B3-TraceId:
      - 62475a8c669105a0b1fa4fc4359ae402
      X-Content-Type-Options:
      - nosniff
    status:
      code: 200
      message: OK
- request:
    body: null
    headers:
      Cookie:
      - looker.browser=9881689
    method: GET
    uri: https://spectacles.looker.com:19999/api/3.1/lookml_models/eye_exam/explores/users__fail?fields=fields
  response:
    body:
      string: '{"fields":{"dimensions":[{"align":"right","can_filter":true,"category":"dimension","default_filter_value":null,"description":null,"enumerations":null,"field_group_label":null,"fill_style":null,"fiscal_month_offset":0,"has_allowed_values":false,"hidden":false,"is_filter":false,"is_numeric":true,"label":"Users
        Fail Age","label_from_parameter":null,"label_short":"Age","map_layer":null,"name":"users__fail.age","strict_value_format":false,"requires_refresh_on_sort":false,"sortable":true,"suggestions":null,"tags":[],"type":"number","user_attribute_filter_types":["number","advanced_filter_number"],"value_format":null,"view":"users__fail","view_label":"Users
        Fail","dynamic":false,"week_start_day":"monday","dimension_group":null,"error":null,"field_group_variant":"Age","measure":false,"parameter":false,"primary_key":false,"project_name":"eye_exam","scope":"users__fail","suggest_dimension":"users__fail.age","suggest_explore":"users__fail","suggestable":false,"is_fiscal":false,"is_timeframe":false,"can_time_filter":false,"time_interval":null,"lookml_link":"/projects/eye_exam/files/views%2Fusers__fail.view.lkml?line=14","permanent":null,"source_file":"views/users__fail.view.lkml","source_file_path":"eye_exam/views/users__fail.view.lkml","sql":"--spectacles:
        ignore\n      ${TABLE}.age ","sql_case":null,"filters":null},{"align":"left","can_filter":true,"category":"dimension","default_filter_value":null,"description":null,"enumerations":null,"field_group_label":null,"fill_style":null,"fiscal_month_offset":0,"has_allowed_values":false,"hidden":false,"is_filter":false,"is_numeric":false,"label":"Users
        Fail City","label_from_parameter":null,"label_short":"City","map_layer":null,"name":"users__fail.city","strict_value_format":false,"requires_refresh_on_sort":false,"sortable":true,"suggestions":null,"tags":[],"type":"string","user_attribute_filter_types":["string","advanced_filter_string"],"value_format":null,"view":"users__fail","view_label":"Users
        Fail","dynamic":false,"week_start_day":"monday","dimension_group":null,"error":null,"field_group_variant":"City","measure":false,"parameter":false,"primary_key":false,"project_name":"eye_exam","scope":"users__fail","suggest_dimension":"users__fail.city","suggest_explore":"users__fail","suggestable":true,"is_fiscal":false,"is_timeframe":false,"can_time_filter":false,"time_interval":null,"lookml_link":"/projects/eye_exam/files/views%2Fusers__fail.view.lkml?line=20","permanent":null,"source_file":"views/users__fail.view.lkml","source_file_path":"eye_exam/views/users__fail.view.lkml","sql":"${TABLE}.city
        ","sql_case":null,"filters":null},{"align":"left","can_filter":true,"category":"dimension","default_filter_value":null,"description":null,"enumerations":null,"field_group_label":null,"fill_style":null,"fiscal_month_offset":0,"has_allowed_values":false,"hidden":false,"is_filter":false,"is_numeric":false,"label":"Users
        Fail Email","label_from_parameter":null,"label_short":"Email","map_layer":null,"name":"users__fail.email","strict_value_format":false,"requires_refresh_on_sort":false,"sortable":true,"suggestions":null,"tags":[],"type":"string","user_attribute_filter_types":["string","advanced_filter_string"],"value_format":null,"view":"users__fail","view_label":"Users
        Fail","dynamic":false,"week_start_day":"monday","dimension_group":null,"error":null,"field_group_variant":"Email","measure":false,"parameter":false,"primary_key":false,"project_name":"eye_exam","scope":"users__fail","suggest_dimension":"users__fail.email","suggest_explore":"users__fail","suggestable":true,"is_fiscal":false,"is_timeframe":false,"can_time_filter":false,"time_interval":null,"lookml_link":"/projects/eye_exam/files/views%2Fusers__fail.view.lkml?line=26","permanent":null,"source_file":"views/users__fail.view.lkml","source_file_path":"eye_exam/views/users__fail.view.lkml","sql":"${TABLE}.email_address
        ","sql_case":null,"filters":null},{"align":"left","can_filter":true,"category":"dimension","default_filter_value":null,"description":null,"enumerations":null,"field_group_label":null,"fill_style":null,"fiscal_month_offset":0,"has_allowed_values":false,"hidden":false,"is_filter":false,"is_numeric":false,"label":"Users
        Fail First Name","label_from_parameter":null,"label_short":"First Name","map_layer":null,"name":"users__fail.first_name","strict_value_format":false,"requires_refresh_on_sort":false,"sortable":true,"suggestions":null,"tags":[],"type":"string","user_attribute_filter_types":["string","advanced_filter_string"],"value_format":null,"view":"users__fail","view_label":"Users
        Fail","dynamic":false,"week_start_day":"monday","dimension_group":null,"error":null,"field_group_variant":"First
        Name","measure":false,"parameter":false,"primary_key":false,"project_name":"eye_exam","scope":"users__fail","suggest_dimension":"users__fail.first_name","suggest_explore":"users__fail","suggestable":true,"is_fiscal":false,"is_timeframe":false,"can_time_filter":false,"time_interval":null,"lookml_link":"/projects/eye_exam/files/views%2Fusers__fail.view.lkml?line=32","permanent":null,"source_file":"views/users__fail.view.lkml","source_file_path":"eye_exam/views/users__fail.view.lkml","sql":"${TABLE}.first
        ","sql_case":null,"filters":null},{"align":"right","can_filter":true,"category":"dimension","default_filter_value":null,"description":null,"enumerations":null,"field_group_label":null,"fill_style":null,"fiscal_month_offset":0,"has_allowed_values":false,"hidden":false,"is_filter":false,"is_numeric":true,"label":"Users
        Fail ID","label_from_parameter":null,"label_short":"ID","map_layer":null,"name":"users__fail.id","strict_value_format":false,"requires_refresh_on_sort":false,"sortable":true,"suggestions":null,"tags":[],"type":"number","user_attribute_filter_types":["number","advanced_filter_number"],"value_format":null,"view":"users__fail","view_label":"Users
        Fail","dynamic":false,"week_start_day":"monday","dimension_group":null,"error":null,"field_group_variant":"ID","measure":false,"parameter":false,"primary_key":true,"project_name":"eye_exam","scope":"users__fail","suggest_dimension":"users__fail.id","suggest_explore":"users__fail","suggestable":false,"is_fiscal":false,"is_timeframe":false,"can_time_filter":false,"time_interval":null,"lookml_link":"/projects/eye_exam/files/views%2Fusers__fail.view.lkml?line=8","permanent":null,"source_file":"views/users__fail.view.lkml","source_file_path":"eye_exam/views/users__fail.view.lkml","sql":"${TABLE}.id
        ","sql_case":null,"filters":null},{"align":"left","can_filter":true,"category":"dimension","default_filter_value":null,"description":null,"enumerations":null,"field_group_label":null,"fill_style":null,"fiscal_month_offset":0,"has_allowed_values":false,"hidden":false,"is_filter":false,"is_numeric":false,"label":"Users
        Fail Last Name","label_from_parameter":null,"label_short":"Last Name","map_layer":null,"name":"users__fail.last_name","strict_value_format":false,"requires_refresh_on_sort":false,"sortable":true,"suggestions":null,"tags":[],"type":"string","user_attribute_filter_types":["string","advanced_filter_string"],"value_format":null,"view":"users__fail","view_label":"Users
        Fail","dynamic":false,"week_start_day":"monday","dimension_group":null,"error":null,"field_group_variant":"Last
        Name","measure":false,"parameter":false,"primary_key":false,"project_name":"eye_exam","scope":"users__fail","suggest_dimension":"users__fail.last_name","suggest_explore":"users__fail","suggestable":true,"is_fiscal":false,"is_timeframe":false,"can_time_filter":false,"time_interval":null,"lookml_link":"/projects/eye_exam/files/views%2Fusers__fail.view.lkml?line=38","permanent":null,"source_file":"views/users__fail.view.lkml","source_file_path":"eye_exam/views/users__fail.view.lkml","sql":"${TABLE}.last
        ","sql_case":null,"filters":null}],"measures":[{"align":"right","can_filter":true,"category":"measure","default_filter_value":null,"description":null,"enumerations":null,"field_group_label":null,"fill_style":null,"fiscal_month_offset":0,"has_allowed_values":false,"hidden":false,"is_filter":false,"is_numeric":true,"label":"Users
        Fail Count","label_from_parameter":null,"label_short":"Count","map_layer":null,"name":"users__fail.count","strict_value_format":false,"requires_refresh_on_sort":false,"sortable":true,"suggestions":null,"tags":[],"type":"count","user_attribute_filter_types":["number","advanced_filter_number"],"value_format":null,"view":"users__fail","view_label":"Users
        Fail","dynamic":false,"week_start_day":"monday","dimension_group":null,"error":null,"field_group_variant":"Count","measure":true,"parameter":false,"primary_key":false,"project_name":"eye_exam","scope":"users__fail","suggest_dimension":"users__fail.count","suggest_explore":"users__fail","suggestable":false,"is_fiscal":false,"is_timeframe":false,"can_time_filter":false,"time_interval":null,"lookml_link":"/projects/eye_exam/files/views%2Fusers__fail.view.lkml?line=43","permanent":null,"source_file":"views/users__fail.view.lkml","source_file_path":"eye_exam/views/users__fail.view.lkml","sql":null,"sql_case":null,"filters":null}],"filters":[],"parameters":[]}}'
    headers:
      Connection:
      - keep-alive
      Content-Length:
      - '9092'
      Content-Type:
      - application/json
      Date:
      - Fri, 01 Apr 2022 20:03:24 GMT
      Strict-Transport-Security:
      - max-age=15724800; includeSubDomains
      Vary:
      - Accept-Encoding
      - Accept-Encoding, Origin
      X-B3-ParentSpanId:
      - e32524196ca73372
      X-B3-Sampled:
      - '0'
      X-B3-SpanId:
      - e32524196ca73372
      X-B3-TraceId:
      - 62475a8cc125f213e32524196ca73372
      X-Content-Type-Options:
      - nosniff
    status:
      code: 200
      message: OK
- request:
    body: '{"model": "eye_exam", "view": "users", "fields": ["users.city", "users.email",
      "users.first_name", "users.id", "users.last_name", "users.state"], "limit":
      0, "filter_expression": "1=2"}'
    headers:
      Content-Length:
      - '185'
      Content-Type:
      - application/json
      Cookie:
      - looker.browser=9881689
    method: POST
    uri: https://spectacles.looker.com:19999/api/3.1/queries?fields=id%2Cshare_url
  response:
    body:
      string: '{"id":2216,"share_url":"https://spectacles.looker.com/x/XZAL69PohkzXTUbfYcq3V9"}'
    headers:
      Connection:
      - keep-alive
      Content-Length:
      - '80'
      Content-Type:
      - application/json
      Date:
      - Fri, 01 Apr 2022 20:03:24 GMT
      Strict-Transport-Security:
      - max-age=15724800; includeSubDomains
      Vary:
      - Accept-Encoding, Origin
      X-B3-ParentSpanId:
      - d2027d383687bf71
      X-B3-Sampled:
      - '0'
      X-B3-SpanId:
      - d2027d383687bf71
      X-B3-TraceId:
      - 62475a8ca636088ad2027d383687bf71
      X-Content-Type-Options:
      - nosniff
    status:
      code: 200
      message: OK
- request:
    body: '{"model": "eye_exam", "view": "users__fail", "fields": ["users__fail.city",
      "users__fail.email", "users__fail.first_name", "users__fail.id", "users__fail.last_name"],
      "limit": 0, "filter_expression": "1=2"}'
    headers:
      Content-Length:
      - '206'
      Content-Type:
      - application/json
      Cookie:
      - looker.browser=9881689
    method: POST
    uri: https://spectacles.looker.com:19999/api/3.1/queries?fields=id%2Cshare_url
  response:
    body:
      string: '{"id":1944,"share_url":"https://spectacles.looker.com/x/qCJsoYAZ2Y22QZLbmD0Gvy"}'
    headers:
      Connection:
      - keep-alive
      Content-Length:
      - '80'
      Content-Type:
      - application/json
      Date:
      - Fri, 01 Apr 2022 20:03:24 GMT
      Strict-Transport-Security:
      - max-age=15724800; includeSubDomains
      Vary:
      - Accept-Encoding, Origin
      X-B3-ParentSpanId:
      - fb276cd745970271
      X-B3-Sampled:
      - '0'
      X-B3-SpanId:
      - fb276cd745970271
      X-B3-TraceId:
      - 62475a8c582a6103fb276cd745970271
      X-Content-Type-Options:
      - nosniff
    status:
      code: 200
      message: OK
- request:
    body: '{"name": "tmp_spectacles_5e52c0302c"}'
    headers:
      Content-Length:
      - '37'
      Content-Type:
      - application/json
      Cookie:
      - looker.browser=9881689
    method: PUT
    uri: https://spectacles.looker.com:19999/api/3.1/projects/welcome_to_looker/git_branch
  response:
    body:
      string: '{"name":"tmp_spectacles_5e52c0302c","remote":"origin","remote_name":"tmp_spectacles_5e52c0302c","error":null,"message":null,"owner_name":null,"readonly":false,"personal":false,"is_local":true,"is_remote":false,"is_production":false,"ahead_count":null,"behind_count":null,"commit_at":1589215827,"ref":"71025770cf923f656ba2375436a1bd85ac00affc","remote_ref":null,"can":{}}'
    headers:
      Connection:
      - keep-alive
      Content-Length:
      - '370'
      Content-Type:
      - application/json
      Date:
      - Fri, 01 Apr 2022 20:03:25 GMT
      Strict-Transport-Security:
      - max-age=15724800; includeSubDomains
      Vary:
      - Accept-Encoding
      - Accept-Encoding, Origin
      X-B3-ParentSpanId:
      - 66a5741825bfd8b1
      X-B3-Sampled:
      - '0'
      X-B3-SpanId:
      - 66a5741825bfd8b1
      X-B3-TraceId:
      - 62475a8c45da3aef66a5741825bfd8b1
      X-Content-Type-Options:
      - nosniff
    status:
      code: 200
      message: OK
- request:
    body: null
    headers:
      Content-Length:
      - '0'
      Cookie:
      - looker.browser=9881689
    method: DELETE
    uri: https://spectacles.looker.com:19999/api/3.1/projects/welcome_to_looker/git_branch/tmp_spectacles_a
  response:
    body:
      string: ''
    headers:
      Connection:
      - keep-alive
      Date:
      - Fri, 01 Apr 2022 20:03:25 GMT
      Strict-Transport-Security:
      - max-age=15724800; includeSubDomains
      Vary:
      - Origin
      X-B3-ParentSpanId:
      - 906bc3ea75bf4954
      X-B3-Sampled:
      - '0'
      X-B3-SpanId:
      - 906bc3ea75bf4954
      X-B3-TraceId:
      - 62475a8d744bff11906bc3ea75bf4954
      X-Content-Type-Options:
      - nosniff
    status:
      code: 204
      message: No Content
- request:
    body: '{"name": "tmp_spectacles_5e52c0302c"}'
    headers:
      Content-Length:
      - '37'
      Content-Type:
      - application/json
      Cookie:
      - looker.browser=9881689
    method: PUT
    uri: https://spectacles.looker.com:19999/api/3.1/projects/welcome_to_looker/git_branch
  response:
    body:
      string: '{"name":"tmp_spectacles_5e52c0302c","remote":"origin","remote_name":"tmp_spectacles_5e52c0302c","error":null,"message":null,"owner_name":null,"readonly":false,"personal":false,"is_local":true,"is_remote":false,"is_production":false,"ahead_count":null,"behind_count":null,"commit_at":1589215827,"ref":"71025770cf923f656ba2375436a1bd85ac00affc","remote_ref":null,"can":{}}'
    headers:
      Connection:
      - keep-alive
      Content-Length:
      - '370'
      Content-Type:
      - application/json
      Date:
      - Fri, 01 Apr 2022 20:03:25 GMT
      Strict-Transport-Security:
      - max-age=15724800; includeSubDomains
      Vary:
      - Accept-Encoding
      - Accept-Encoding, Origin
      X-B3-ParentSpanId:
      - 7829b9a34bf1abd8
      X-B3-Sampled:
      - '0'
      X-B3-SpanId:
      - 7829b9a34bf1abd8
      X-B3-TraceId:
      - 62475a8d7d56525b7829b9a34bf1abd8
      X-Content-Type-Options:
      - nosniff
    status:
      code: 200
      message: OK
- request:
    body: '{"workspace_id": "production"}'
    headers:
      Content-Length:
      - '30'
      Content-Type:
      - application/json
      Cookie:
      - looker.browser=9881689
    method: PATCH
    uri: https://spectacles.looker.com:19999/api/3.1/session
  response:
    body:
      string: '{"workspace_id":"production","sudo_user_id":null,"can":{"view":true,"update":true}}'
    headers:
      Connection:
      - keep-alive
      Content-Length:
      - '83'
      Content-Type:
      - application/json
      Date:
      - Fri, 01 Apr 2022 20:03:25 GMT
      Strict-Transport-Security:
      - max-age=15724800; includeSubDomains
      Vary:
      - Accept-Encoding, Origin
      X-B3-ParentSpanId:
      - 2ed094d8fc8f754b
      X-B3-Sampled:
      - '0'
      X-B3-SpanId:
      - 2ed094d8fc8f754b
      X-B3-TraceId:
      - 62475a8d2e36847b2ed094d8fc8f754b
      X-Content-Type-Options:
      - nosniff
    status:
      code: 200
      message: OK
- request:
    body: '{"workspace_id": "dev"}'
    headers:
      Content-Length:
      - '23'
      Content-Type:
      - application/json
      Cookie:
      - looker.browser=9881689
    method: PATCH
    uri: https://spectacles.looker.com:19999/api/3.1/session
  response:
    body:
      string: '{"workspace_id":"dev","sudo_user_id":null,"can":{"view":true,"update":true}}'
    headers:
      Connection:
      - keep-alive
      Content-Length:
      - '76'
      Content-Type:
      - application/json
      Date:
      - Fri, 01 Apr 2022 20:03:26 GMT
      Strict-Transport-Security:
      - max-age=15724800; includeSubDomains
      Vary:
      - Accept-Encoding, Origin
      X-B3-ParentSpanId:
      - 1832ee0668d0c3a7
      X-B3-Sampled:
      - '0'
      X-B3-SpanId:
      - 1832ee0668d0c3a7
      X-B3-TraceId:
      - 62475a8e582976f51832ee0668d0c3a7
      X-Content-Type-Options:
      - nosniff
    status:
      code: 200
      message: OK
- request:
    body: '{"name": "pytest"}'
    headers:
      Content-Length:
      - '18'
      Content-Type:
      - application/json
      Cookie:
      - looker.browser=9881689
    method: PUT
    uri: https://spectacles.looker.com:19999/api/3.1/projects/eye_exam/git_branch
  response:
    body:
      string: '{"name":"pytest","remote":"origin","remote_name":"pytest","error":null,"message":null,"owner_name":null,"readonly":false,"personal":false,"is_local":true,"is_remote":true,"is_production":false,"ahead_count":0,"behind_count":0,"commit_at":1648832027,"ref":"742b118d314d2478a215aa02016c09e173deec7e","remote_ref":"742b118d314d2478a215aa02016c09e173deec7e","can":{}}'
    headers:
      Connection:
      - keep-alive
      Content-Length:
      - '363'
      Content-Type:
      - application/json
      Date:
      - Fri, 01 Apr 2022 20:03:26 GMT
      Strict-Transport-Security:
      - max-age=15724800; includeSubDomains
      Vary:
      - Accept-Encoding
      - Accept-Encoding, Origin
      X-B3-ParentSpanId:
      - 0b152e80a1f9fa61
      X-B3-Sampled:
      - '0'
      X-B3-SpanId:
      - 0b152e80a1f9fa61
      X-B3-TraceId:
      - 62475a8eaffe6ce80b152e80a1f9fa61
      X-Content-Type-Options:
      - nosniff
    status:
      code: 200
      message: OK
- request:
    body: null
    headers:
      Content-Length:
      - '0'
<<<<<<< HEAD
      Cookie:
      - looker.browser=9881689
    method: POST
    uri: https://spectacles.looker.com:19999/api/3.1/projects/eye_exam/reset_to_remote
  response:
    body:
      string: ''
    headers:
      Connection:
      - keep-alive
      Date:
      - Fri, 01 Apr 2022 20:03:27 GMT
      Strict-Transport-Security:
      - max-age=15724800; includeSubDomains
      Vary:
      - Origin
      X-B3-ParentSpanId:
      - 5ee71d766bc52cb7
      X-B3-Sampled:
      - '0'
      X-B3-SpanId:
      - 5ee71d766bc52cb7
      X-B3-TraceId:
      - 62475a8edb3f27a75ee71d766bc52cb7
      X-Content-Type-Options:
      - nosniff
    status:
      code: 204
      message: No Content
- request:
    body: null
    headers:
      Cookie:
      - looker.browser=9881689
=======
      Cookie:
      - looker.browser=9881689
    method: POST
    uri: https://spectacles.looker.com:19999/api/3.1/projects/eye_exam/reset_to_remote
  response:
    body:
      string: ''
    headers:
      Connection:
      - keep-alive
      Date:
      - Fri, 01 Apr 2022 20:03:27 GMT
      Strict-Transport-Security:
      - max-age=15724800; includeSubDomains
      Vary:
      - Origin
      X-B3-ParentSpanId:
      - 5ee71d766bc52cb7
      X-B3-Sampled:
      - '0'
      X-B3-SpanId:
      - 5ee71d766bc52cb7
      X-B3-TraceId:
      - 62475a8edb3f27a75ee71d766bc52cb7
      X-Content-Type-Options:
      - nosniff
    status:
      code: 204
      message: No Content
- request:
    body: null
    headers:
      Cookie:
      - looker.browser=9881689
>>>>>>> 2e10ddb8
    method: GET
    uri: https://spectacles.looker.com:19999/api/3.1/session
  response:
    body:
      string: '{"workspace_id":"dev","sudo_user_id":null,"can":{"view":true,"update":true}}'
    headers:
      Connection:
      - keep-alive
      Content-Length:
      - '76'
      Content-Type:
      - application/json
      Date:
      - Fri, 01 Apr 2022 20:03:27 GMT
      Strict-Transport-Security:
      - max-age=15724800; includeSubDomains
      Vary:
      - Accept-Encoding, Origin
      X-B3-ParentSpanId:
      - 0660c73a36948803
      X-B3-Sampled:
      - '0'
      X-B3-SpanId:
      - 0660c73a36948803
      X-B3-TraceId:
      - 62475a8f9bcedc480660c73a36948803
      X-Content-Type-Options:
      - nosniff
    status:
      code: 200
      message: OK
- request:
    body: null
    headers:
      Cookie:
      - looker.browser=9881689
    method: GET
    uri: https://spectacles.looker.com:19999/api/3.1/projects/welcome_to_looker/git_branch
  response:
    body:
      string: '{"name":"tmp_spectacles_5e52c0302c","remote":"origin","remote_name":"tmp_spectacles_5e52c0302c","error":null,"message":null,"owner_name":null,"readonly":false,"personal":false,"is_local":true,"is_remote":false,"is_production":false,"ahead_count":null,"behind_count":null,"commit_at":1589215827,"ref":"71025770cf923f656ba2375436a1bd85ac00affc","remote_ref":null,"can":{}}'
    headers:
      Connection:
      - keep-alive
      Content-Length:
      - '370'
      Content-Type:
      - application/json
      Date:
      - Fri, 01 Apr 2022 20:03:27 GMT
      Strict-Transport-Security:
      - max-age=15724800; includeSubDomains
      Vary:
      - Accept-Encoding
      - Accept-Encoding, Origin
      X-B3-ParentSpanId:
      - 0ba3b8aca9466f25
      X-B3-Sampled:
      - '0'
      X-B3-SpanId:
      - 0ba3b8aca9466f25
      X-B3-TraceId:
      - 62475a8fec5af91c0ba3b8aca9466f25
      X-Content-Type-Options:
      - nosniff
    status:
      code: 200
      message: OK
- request:
    body: null
    headers:
      Cookie:
      - looker.browser=9881689
    method: GET
    uri: https://spectacles.looker.com:19999/api/3.1/projects/welcome_to_looker/manifest
  response:
    body:
      string: "<!DOCTYPE html>\n<html>\n<head>\n    <title>Looker Not Found (404)</title>\n
        \   <link href='https://fonts.googleapis.com/css?family=Open+Sans:400,600'
        rel='stylesheet' type='text/css'>\n\n    <!-- @@@@@@@@@@@@@ FAVICONS @@@@@@@@@@@@@
        -->\n\n    <link rel=\"apple-touch-icon-precomposed\" sizes=\"57x57\" href=\"https://wwwstatic-b.lookercdn.com/favicon/apple-touch-icon-57x57.png\"
        />\n    <link rel=\"apple-touch-icon-precomposed\" sizes=\"114x114\" href=\"https://wwwstatic-c.lookercdn.com/favicon/apple-touch-icon-114x114.png\"
        />\n    <link rel=\"apple-touch-icon-precomposed\" sizes=\"72x72\" href=\"https://wwwstatic-d.lookercdn.com/favicon/apple-touch-icon-72x72.png\"
        />\n    <link rel=\"apple-touch-icon-precomposed\" sizes=\"144x144\" href=\"https://wwwstatic-a.lookercdn.com/favicon/apple-touch-icon-144x144.png\"
        />\n    <link rel=\"apple-touch-icon-precomposed\" sizes=\"60x60\" href=\"https://wwwstatic-b.lookercdn.com/favicon/apple-touch-icon-60x60.png\"
        />\n    <link rel=\"apple-touch-icon-precomposed\" sizes=\"120x120\" href=\"https://wwwstatic-c.lookercdn.com/favicon/apple-touch-icon-120x120.png\"
        />\n    <link rel=\"apple-touch-icon-precomposed\" sizes=\"76x76\" href=\"https://wwwstatic-d.lookercdn.com/favicon/apple-touch-icon-76x76.png\"
        />\n    <link rel=\"apple-touch-icon-precomposed\" sizes=\"152x152\" href=\"https://wwwstatic-a.lookercdn.com/favicon/apple-touch-icon-152x152.png\"
        />\n    <link rel=\"icon\" type=\"image/png\" href=\"https://wwwstatic-b.lookercdn.com/favicon/favicon-196x196.png\"
        sizes=\"196x196\" />\n    <link rel=\"icon\" type=\"image/png\" href=\"https://wwwstatic-c.lookercdn.com/favicon/favicon-96x96.png\"
        sizes=\"96x96\" />\n    <link rel=\"icon\" type=\"image/png\" href=\"https://wwwstatic-d.lookercdn.com/favicon/favicon-32x32.png\"
        sizes=\"32x32\" />\n    <link rel=\"icon\" type=\"image/png\" href=\"https://wwwstatic-a.lookercdn.com/favicon/favicon-16x16.png\"
        sizes=\"16x16\" />\n    <link rel=\"icon\" type=\"image/png\" href=\"https://wwwstatic-b.lookercdn.com/favicon/favicon-128.png\"
        sizes=\"128x128\" />\n    <meta name=\"application-name\" content=\"Looker\"/>\n
        \   <meta name=\"msapplication-TileColor\" content=\"#FFFFFF\" />\n    <meta
        name=\"msapplication-TileImage\" content=\"https://wwwstatic-c.lookercdn.com/favicon/mstile-144x144.png\"
        />\n    <meta name=\"msapplication-square70x70logo\" content=\"https://wwwstatic-d.lookercdn.com/favicon/mstile-70x70.png\"
        />\n    <meta name=\"msapplication-square150x150logo\" content=\"https://wwwstatic-a.lookercdn.com/favicon/mstile-150x150.png\"
        />\n    <meta name=\"msapplication-wide310x150logo\" content=\"https://wwwstatic-b.lookercdn.com/favicon/mstile-310x150.png\"
        />\n    <meta name=\"msapplication-square310x310logo\" content=\"https://wwwstatic-c.lookercdn.com/favicon/mstile-310x310.png\"
        />\n\n    <style type=\"text/css\">\n        body {\n            background-color:
        #2e343f;\n            color: white;\n            height: auto;\n            font-family:
        Open Sans, Helvetica, Arial, sans-serif;\n        }\n        .message {\n
        \           width: 100%;\n            max-width: 760px;\n            margin:
        0 auto;\n            margin-top: 135px;\n            text-align: center;\n
        \       }\n        h2, h3 {\n            font-weight: normal;\n        }\n
        \       a {\n            color: white;\n        }\n    </style>\n</head>\n<body>\n\n
        \   <div class=\"message\">\n\n        <img width=\"210\" height=\"84\" src=\"https://wwwstatic-a.lookercdn.com/logos/looker_all_white.svg\"
        alt=\"Looker\">\n\n        <h1>Looker is unavailable.</h1>\n\n        <h2>If
        you typed in a URL, double-check the spelling.</h2>\n        <h2>This may
        also be due to a temporary condition such as an outage, <a href=\"https://docs.looker.com/relnotes/hosted-maintenance-hours\">scheduled
        maintenance</a> or upgrade.</h2>\n        <br>\n        <h3>\n            If
        this message persists or you have any concerns, <br> contact us from\n            <a
        href=\"https://help.looker.com\">help.looker.com</a> and we'll respond promptly.\n
        \       </h3>\n\n    </div>\n\n</body>\n</html>\n"
    headers:
      Connection:
      - close
      Content-Type:
      - text/html
      Date:
      - Fri, 01 Apr 2022 20:03:27 GMT
      Vary:
      - Accept-Encoding
    status:
      code: 404
      message: Not Found
- request:
    body: '{"workspace_id": "production"}'
    headers:
      Content-Length:
      - '30'
      Content-Type:
      - application/json
      Cookie:
      - looker.browser=9881689
    method: PATCH
    uri: https://spectacles.looker.com:19999/api/3.1/session
  response:
    body:
      string: '{"workspace_id":"production","sudo_user_id":null,"can":{"view":true,"update":true}}'
    headers:
      Connection:
      - keep-alive
      Content-Length:
      - '83'
      Content-Type:
      - application/json
      Date:
      - Fri, 01 Apr 2022 20:03:27 GMT
      Strict-Transport-Security:
      - max-age=15724800; includeSubDomains
      Vary:
      - Accept-Encoding, Origin
      X-B3-ParentSpanId:
      - 235a04afcd1f39a9
      X-B3-Sampled:
      - '0'
      X-B3-SpanId:
      - 235a04afcd1f39a9
      X-B3-TraceId:
      - 62475a8fbcefceaa235a04afcd1f39a9
      X-Content-Type-Options:
      - nosniff
    status:
      code: 200
      message: OK
- request:
    body: null
    headers:
      Cookie:
      - looker.browser=9881689
    method: GET
    uri: https://spectacles.looker.com:19999/api/3.1/session
  response:
    body:
      string: '{"workspace_id":"production","sudo_user_id":null,"can":{"view":true,"update":true}}'
    headers:
      Connection:
      - keep-alive
      Content-Length:
      - '83'
      Content-Type:
      - application/json
      Date:
      - Fri, 01 Apr 2022 20:03:27 GMT
      Strict-Transport-Security:
      - max-age=15724800; includeSubDomains
      Vary:
      - Accept-Encoding, Origin
      X-B3-ParentSpanId:
      - d806cebe735e6ccb
      X-B3-Sampled:
      - '0'
      X-B3-SpanId:
      - d806cebe735e6ccb
      X-B3-TraceId:
      - 62475a8f518b3a15d806cebe735e6ccb
      X-Content-Type-Options:
      - nosniff
    status:
      code: 200
      message: OK
- request:
    body: null
    headers:
      Cookie:
      - looker.browser=9881689
    method: GET
    uri: https://spectacles.looker.com:19999/api/3.1/projects/welcome_to_looker/git_branch
  response:
    body:
      string: '{"name":"master","remote":"origin","remote_name":"master","error":null,"message":null,"owner_name":null,"readonly":false,"personal":false,"is_local":true,"is_remote":true,"is_production":true,"ahead_count":0,"behind_count":0,"commit_at":1589215827,"ref":"71025770cf923f656ba2375436a1bd85ac00affc","remote_ref":"71025770cf923f656ba2375436a1bd85ac00affc","can":{}}'
    headers:
      Connection:
      - keep-alive
      Content-Length:
      - '362'
      Content-Type:
      - application/json
      Date:
      - Fri, 01 Apr 2022 20:03:28 GMT
      Strict-Transport-Security:
      - max-age=15724800; includeSubDomains
      Vary:
      - Accept-Encoding
      - Accept-Encoding, Origin
      X-B3-ParentSpanId:
      - 9c1a41eea83787a9
      X-B3-Sampled:
      - '0'
      X-B3-SpanId:
      - 9c1a41eea83787a9
      X-B3-TraceId:
      - 62475a90551b27e09c1a41eea83787a9
      X-Content-Type-Options:
      - nosniff
    status:
      code: 200
      message: OK
- request:
    body: '{"workspace_id": "dev"}'
    headers:
      Content-Length:
      - '23'
      Content-Type:
      - application/json
      Cookie:
      - looker.browser=9881689
    method: PATCH
    uri: https://spectacles.looker.com:19999/api/3.1/session
  response:
    body:
      string: '{"workspace_id":"dev","sudo_user_id":null,"can":{"view":true,"update":true}}'
    headers:
      Connection:
      - keep-alive
      Content-Length:
      - '76'
      Content-Type:
      - application/json
      Date:
      - Fri, 01 Apr 2022 20:03:28 GMT
      Strict-Transport-Security:
      - max-age=15724800; includeSubDomains
      Vary:
      - Accept-Encoding, Origin
      X-B3-ParentSpanId:
      - d43487a64b18b292
      X-B3-Sampled:
      - '0'
      X-B3-SpanId:
      - d43487a64b18b292
      X-B3-TraceId:
      - 62475a905b447d7cd43487a64b18b292
      X-Content-Type-Options:
      - nosniff
    status:
      code: 200
      message: OK
- request:
    body: null
    headers:
      Cookie:
      - looker.browser=9881689
    method: GET
    uri: https://spectacles.looker.com:19999/api/3.1/session
  response:
    body:
      string: '{"workspace_id":"dev","sudo_user_id":null,"can":{"view":true,"update":true}}'
    headers:
      Connection:
      - keep-alive
      Content-Length:
      - '76'
      Content-Type:
      - application/json
      Date:
      - Fri, 01 Apr 2022 20:03:28 GMT
      Strict-Transport-Security:
      - max-age=15724800; includeSubDomains
      Vary:
      - Accept-Encoding, Origin
      X-B3-ParentSpanId:
      - e71af61c58bc4ea3
      X-B3-Sampled:
      - '0'
      X-B3-SpanId:
      - e71af61c58bc4ea3
      X-B3-TraceId:
      - 62475a90d2fdba60e71af61c58bc4ea3
      X-Content-Type-Options:
      - nosniff
    status:
      code: 200
      message: OK
- request:
    body: null
    headers:
      Cookie:
      - looker.browser=9881689
    method: GET
    uri: https://spectacles.looker.com:19999/api/3.1/projects/welcome_to_looker/git_branch
  response:
    body:
      string: '{"name":"tmp_spectacles_5e52c0302c","remote":"origin","remote_name":"tmp_spectacles_5e52c0302c","error":null,"message":null,"owner_name":null,"readonly":false,"personal":false,"is_local":true,"is_remote":false,"is_production":false,"ahead_count":null,"behind_count":null,"commit_at":1589215827,"ref":"71025770cf923f656ba2375436a1bd85ac00affc","remote_ref":null,"can":{}}'
    headers:
      Connection:
      - keep-alive
      Content-Length:
      - '370'
      Content-Type:
      - application/json
      Date:
      - Fri, 01 Apr 2022 20:03:28 GMT
      Strict-Transport-Security:
      - max-age=15724800; includeSubDomains
      Vary:
      - Accept-Encoding
      - Accept-Encoding, Origin
      X-B3-ParentSpanId:
      - 6c42c30f4467e210
      X-B3-Sampled:
      - '0'
      X-B3-SpanId:
      - 6c42c30f4467e210
      X-B3-TraceId:
      - 62475a90d4e93c816c42c30f4467e210
      X-Content-Type-Options:
      - nosniff
    status:
      code: 200
      message: OK
- request:
    body: '{"name": "tmp_spectacles_b"}'
    headers:
      Content-Length:
      - '28'
      Content-Type:
      - application/json
      Cookie:
      - looker.browser=9881689
    method: POST
    uri: https://spectacles.looker.com:19999/api/3.1/projects/welcome_to_looker/git_branch
  response:
    body:
      string: '{"name":"tmp_spectacles_b","remote":"origin","remote_name":"tmp_spectacles_b","error":null,"message":null,"owner_name":null,"readonly":false,"personal":false,"is_local":true,"is_remote":false,"is_production":false,"ahead_count":null,"behind_count":null,"commit_at":1589215827,"ref":"71025770cf923f656ba2375436a1bd85ac00affc","remote_ref":null,"can":{}}'
    headers:
      Connection:
      - keep-alive
      Content-Length:
      - '352'
      Content-Type:
      - application/json
      Date:
      - Fri, 01 Apr 2022 20:03:28 GMT
      Strict-Transport-Security:
      - max-age=15724800; includeSubDomains
      Vary:
      - Accept-Encoding
      - Accept-Encoding, Origin
      X-B3-ParentSpanId:
      - cd100f0b45068c77
      X-B3-Sampled:
      - '0'
      X-B3-SpanId:
      - cd100f0b45068c77
      X-B3-TraceId:
      - 62475a9044db40c3cd100f0b45068c77
      X-Content-Type-Options:
      - nosniff
    status:
      code: 200
      message: OK
- request:
    body: '{"name": "tmp_spectacles_b", "ref": "71025770cf923f656ba2375436a1bd85ac00affc"}'
    headers:
      Content-Length:
      - '79'
      Content-Type:
      - application/json
      Cookie:
      - looker.browser=9881689
    method: PUT
    uri: https://spectacles.looker.com:19999/api/3.1/projects/welcome_to_looker/git_branch
  response:
    body:
      string: '{"name":"tmp_spectacles_b","remote":"origin","remote_name":"tmp_spectacles_b","error":null,"message":null,"owner_name":null,"readonly":false,"personal":false,"is_local":true,"is_remote":false,"is_production":false,"ahead_count":null,"behind_count":null,"commit_at":1589215827,"ref":"71025770cf923f656ba2375436a1bd85ac00affc","remote_ref":null,"can":{}}'
    headers:
      Connection:
      - keep-alive
      Content-Length:
      - '352'
      Content-Type:
      - application/json
      Date:
      - Fri, 01 Apr 2022 20:03:29 GMT
      Strict-Transport-Security:
      - max-age=15724800; includeSubDomains
      Vary:
      - Accept-Encoding
      - Accept-Encoding, Origin
      X-B3-ParentSpanId:
      - b0c414c4a8abc004
      X-B3-Sampled:
      - '0'
      X-B3-SpanId:
      - b0c414c4a8abc004
      X-B3-TraceId:
      - 62475a90b5447e19b0c414c4a8abc004
      X-Content-Type-Options:
      - nosniff
    status:
      code: 200
      message: OK
- request:
    body: '{"query_id": 2216, "result_format": "json_detail"}'
    headers:
      Content-Length:
      - '50'
      Content-Type:
      - application/json
      Cookie:
      - looker.browser=9881689
    method: POST
    uri: https://spectacles.looker.com:19999/api/3.1/query_tasks?fields=id&cache=false
  response:
    body:
      string: '{"id":"0e0bbfcc4914874b823a562f2ad2b692"}'
    headers:
      Connection:
      - keep-alive
      Content-Length:
      - '41'
      Content-Type:
      - application/json
      Date:
      - Fri, 01 Apr 2022 20:03:29 GMT
      Strict-Transport-Security:
      - max-age=15724800; includeSubDomains
      Vary:
      - Accept-Encoding, Origin
      X-B3-ParentSpanId:
      - 8e55ca9d3cc718e9
      X-B3-Sampled:
      - '0'
      X-B3-SpanId:
      - 8e55ca9d3cc718e9
      X-B3-TraceId:
      - 62475a91453667a38e55ca9d3cc718e9
      X-Content-Type-Options:
      - nosniff
    status:
      code: 200
      message: OK
- request:
    body: '{"query_id": 1944, "result_format": "json_detail"}'
    headers:
      Content-Length:
      - '50'
      Content-Type:
      - application/json
      Cookie:
      - looker.browser=9881689
    method: POST
    uri: https://spectacles.looker.com:19999/api/3.1/query_tasks?fields=id&cache=false
  response:
    body:
      string: '{"id":"1c70056c137afd61654cf62fb6acee46"}'
    headers:
      Connection:
      - keep-alive
      Content-Length:
      - '41'
      Content-Type:
      - application/json
      Date:
      - Fri, 01 Apr 2022 20:03:29 GMT
<<<<<<< HEAD
      Strict-Transport-Security:
      - max-age=15724800; includeSubDomains
      Vary:
      - Accept-Encoding, Origin
      X-B3-ParentSpanId:
      - 677a4c88d2df35c1
      X-B3-Sampled:
      - '0'
      X-B3-SpanId:
      - 677a4c88d2df35c1
      X-B3-TraceId:
      - 62475a9186cb739e677a4c88d2df35c1
      X-Content-Type-Options:
      - nosniff
    status:
      code: 200
      message: OK
- request:
    body: null
    headers:
      Cookie:
      - looker.browser=9881689
    method: GET
    uri: https://spectacles.looker.com:19999/api/3.1/query_tasks/multi_results?query_task_ids=0e0bbfcc4914874b823a562f2ad2b692%2C1c70056c137afd61654cf62fb6acee46
  response:
    body:
      string: '{"0e0bbfcc4914874b823a562f2ad2b692":{"status":"running"},"1c70056c137afd61654cf62fb6acee46":{"status":"added"}}'
    headers:
      Connection:
      - keep-alive
      Content-Length:
      - '111'
      Content-Type:
      - application/json
      Date:
      - Fri, 01 Apr 2022 20:03:29 GMT
=======
>>>>>>> 2e10ddb8
      Strict-Transport-Security:
      - max-age=15724800; includeSubDomains
      Vary:
      - Accept-Encoding, Origin
      X-B3-ParentSpanId:
<<<<<<< HEAD
      - 2e322dcb929fb32d
      X-B3-Sampled:
      - '0'
      X-B3-SpanId:
      - 2e322dcb929fb32d
      X-B3-TraceId:
      - 62475a911204d21f2e322dcb929fb32d
=======
      - 677a4c88d2df35c1
      X-B3-Sampled:
      - '0'
      X-B3-SpanId:
      - 677a4c88d2df35c1
      X-B3-TraceId:
      - 62475a9186cb739e677a4c88d2df35c1
>>>>>>> 2e10ddb8
      X-Content-Type-Options:
      - nosniff
    status:
      code: 200
      message: OK
- request:
    body: null
    headers:
      Cookie:
      - looker.browser=9881689
    method: GET
    uri: https://spectacles.looker.com:19999/api/3.1/query_tasks/multi_results?query_task_ids=0e0bbfcc4914874b823a562f2ad2b692%2C1c70056c137afd61654cf62fb6acee46
  response:
    body:
<<<<<<< HEAD
=======
      string: '{"0e0bbfcc4914874b823a562f2ad2b692":{"status":"running"},"1c70056c137afd61654cf62fb6acee46":{"status":"added"}}'
    headers:
      Connection:
      - keep-alive
      Content-Length:
      - '111'
      Content-Type:
      - application/json
      Date:
      - Fri, 01 Apr 2022 20:03:29 GMT
      Strict-Transport-Security:
      - max-age=15724800; includeSubDomains
      Vary:
      - Accept-Encoding, Origin
      X-B3-ParentSpanId:
      - 2e322dcb929fb32d
      X-B3-Sampled:
      - '0'
      X-B3-SpanId:
      - 2e322dcb929fb32d
      X-B3-TraceId:
      - 62475a911204d21f2e322dcb929fb32d
      X-Content-Type-Options:
      - nosniff
    status:
      code: 200
      message: OK
- request:
    body: null
    headers:
      Cookie:
      - looker.browser=9881689
    method: GET
    uri: https://spectacles.looker.com:19999/api/3.1/query_tasks/multi_results?query_task_ids=0e0bbfcc4914874b823a562f2ad2b692%2C1c70056c137afd61654cf62fb6acee46
  response:
    body:
>>>>>>> 2e10ddb8
      string: '{"0e0bbfcc4914874b823a562f2ad2b692":{"status":"complete","result_source":"query","data":{"from_cache":true,"id":"0e0bbfcc4914874b823a562f2ad2b692","truncated":true,"supports_pivot_in_db":true,"null_sort_treatment":"low","expired":false,"ran_at":"2022-04-01T20:03:30+00:00","aggregate_table_used_info":null,"runtime":"0.471","added_params":{"query_timezone":"America/New_York","sorts":["users.city"]},"forecast_result":null,"dialect_specific_metadata":{"total_bytes_processed":0,"backend_cache_hit":true,"bi_engine_mode":null,"bi_engine_reasons":null,"bigquery_job_id":"looker-partners:US.job_ukSHvLNpexoPL0CariK142mPBJRt"},"sql":"SELECT\n    users.city  AS
        users_city,\n    users.email  AS users_email,\n    users.first_name  AS users_first_name,\n    users.id  AS
        users_id,\n    users.last_name  AS users_last_name,\n    users.state  AS users_state\nFROM
        looker-private-demo.ecomm.users\n     AS users\nWHERE (1 = 2)\nORDER BY\n    1\nLIMIT
        0","sql_explain":null,"fields":{"measures":[],"dimensions":[{"align":"left","can_filter":true,"category":"dimension","default_filter_value":null,"description":"","enumerations":null,"field_group_label":null,"fill_style":null,"fiscal_month_offset":0,"has_allowed_values":false,"hidden":false,"is_filter":false,"is_numeric":false,"label":"Users
        City","label_from_parameter":null,"label_short":"City","map_layer":null,"name":"users.city","strict_value_format":false,"requires_refresh_on_sort":false,"sortable":true,"suggestions":null,"tags":[],"type":"string","user_attribute_filter_types":["string","advanced_filter_string"],"value_format":null,"view":"users","view_label":"Users","dynamic":false,"week_start_day":"monday","original_view":"users","dimension_group":null,"error":null,"field_group_variant":"City","measure":false,"parameter":false,"primary_key":false,"project_name":"eye_exam","scope":"users","suggest_dimension":"users.city","suggest_explore":"users","suggestable":true,"is_fiscal":false,"is_timeframe":false,"can_time_filter":false,"time_interval":null,"lookml_link":"/projects/eye_exam/files/views%2Fusers.view.lkml?line=23","permanent":null,"source_file":"views/users.view.lkml","source_file_path":"eye_exam/views/users.view.lkml","sql":"${TABLE}.city
        ","sql_case":null,"filters":null,"times_used":0,"sorted":{"sort_index":0,"desc":false}},{"align":"left","can_filter":true,"category":"dimension","default_filter_value":null,"description":"","enumerations":null,"field_group_label":null,"fill_style":null,"fiscal_month_offset":0,"has_allowed_values":false,"hidden":false,"is_filter":false,"is_numeric":false,"label":"Users
        Email","label_from_parameter":null,"label_short":"Email","map_layer":null,"name":"users.email","strict_value_format":false,"requires_refresh_on_sort":false,"sortable":true,"suggestions":null,"tags":[],"type":"string","user_attribute_filter_types":["string","advanced_filter_string"],"value_format":null,"view":"users","view_label":"Users","dynamic":false,"week_start_day":"monday","original_view":"users","dimension_group":null,"error":null,"field_group_variant":"Email","measure":false,"parameter":false,"primary_key":false,"project_name":"eye_exam","scope":"users","suggest_dimension":"users.email","suggest_explore":"users","suggestable":true,"is_fiscal":false,"is_timeframe":false,"can_time_filter":false,"time_interval":null,"lookml_link":"/projects/eye_exam/files/views%2Fusers.view.lkml?line=28","permanent":null,"source_file":"views/users.view.lkml","source_file_path":"eye_exam/views/users.view.lkml","sql":"${TABLE}.email
        ","sql_case":null,"filters":null,"times_used":0},{"align":"left","can_filter":true,"category":"dimension","default_filter_value":null,"description":"","enumerations":null,"field_group_label":null,"fill_style":null,"fiscal_month_offset":0,"has_allowed_values":false,"hidden":false,"is_filter":false,"is_numeric":false,"label":"Users
        First Name","label_from_parameter":null,"label_short":"First Name","map_layer":null,"name":"users.first_name","strict_value_format":false,"requires_refresh_on_sort":false,"sortable":true,"suggestions":null,"tags":[],"type":"string","user_attribute_filter_types":["string","advanced_filter_string"],"value_format":null,"view":"users","view_label":"Users","dynamic":false,"week_start_day":"monday","original_view":"users","dimension_group":null,"error":null,"field_group_variant":"First
        Name","measure":false,"parameter":false,"primary_key":false,"project_name":"eye_exam","scope":"users","suggest_dimension":"users.first_name","suggest_explore":"users","suggestable":true,"is_fiscal":false,"is_timeframe":false,"can_time_filter":false,"time_interval":null,"lookml_link":"/projects/eye_exam/files/views%2Fusers.view.lkml?line=33","permanent":null,"source_file":"views/users.view.lkml","source_file_path":"eye_exam/views/users.view.lkml","sql":"${TABLE}.first_name
        ","sql_case":null,"filters":null,"times_used":0},{"align":"right","can_filter":true,"category":"dimension","default_filter_value":null,"description":"","enumerations":null,"field_group_label":null,"fill_style":null,"fiscal_month_offset":0,"has_allowed_values":false,"hidden":false,"is_filter":false,"is_numeric":true,"label":"Users
        ID","label_from_parameter":null,"label_short":"ID","map_layer":null,"name":"users.id","strict_value_format":false,"requires_refresh_on_sort":false,"sortable":true,"suggestions":null,"tags":[],"type":"number","user_attribute_filter_types":["number","advanced_filter_number"],"value_format":null,"view":"users","view_label":"Users","dynamic":false,"week_start_day":"monday","original_view":"users","dimension_group":null,"error":null,"field_group_variant":"ID","measure":false,"parameter":false,"primary_key":true,"project_name":"eye_exam","scope":"users","suggest_dimension":"users.id","suggest_explore":"users","suggestable":false,"is_fiscal":false,"is_timeframe":false,"can_time_filter":false,"time_interval":null,"lookml_link":"/projects/eye_exam/files/views%2Fusers.view.lkml?line=6","permanent":null,"source_file":"views/users.view.lkml","source_file_path":"eye_exam/views/users.view.lkml","sql":"${TABLE}.id
        ","sql_case":null,"filters":null,"times_used":0},{"align":"left","can_filter":true,"category":"dimension","default_filter_value":null,"description":"","enumerations":null,"field_group_label":null,"fill_style":null,"fiscal_month_offset":0,"has_allowed_values":false,"hidden":false,"is_filter":false,"is_numeric":false,"label":"Users
        Last Name","label_from_parameter":null,"label_short":"Last Name","map_layer":null,"name":"users.last_name","strict_value_format":false,"requires_refresh_on_sort":false,"sortable":true,"suggestions":null,"tags":[],"type":"string","user_attribute_filter_types":["string","advanced_filter_string"],"value_format":null,"view":"users","view_label":"Users","dynamic":false,"week_start_day":"monday","original_view":"users","dimension_group":null,"error":null,"field_group_variant":"Last
        Name","measure":false,"parameter":false,"primary_key":false,"project_name":"eye_exam","scope":"users","suggest_dimension":"users.last_name","suggest_explore":"users","suggestable":true,"is_fiscal":false,"is_timeframe":false,"can_time_filter":false,"time_interval":null,"lookml_link":"/projects/eye_exam/files/views%2Fusers.view.lkml?line=38","permanent":null,"source_file":"views/users.view.lkml","source_file_path":"eye_exam/views/users.view.lkml","sql":"${TABLE}.last_name
        ","sql_case":null,"filters":null,"times_used":0},{"align":"left","can_filter":true,"category":"dimension","default_filter_value":null,"description":"","enumerations":null,"field_group_label":null,"fill_style":null,"fiscal_month_offset":0,"has_allowed_values":false,"hidden":false,"is_filter":false,"is_numeric":false,"label":"Users
        State","label_from_parameter":null,"label_short":"State","map_layer":{"url":"/data/us_states.topo-402e425f99.json","name":"us_states","feature_key":"usa","property_key":null,"property_label_key":null,"projection":"albersUsa","format":"","extents_json_url":null,"max_zoom_level":null,"min_zoom_level":null},"name":"users.state","strict_value_format":false,"requires_refresh_on_sort":false,"sortable":true,"suggestions":null,"tags":[],"type":"string","user_attribute_filter_types":["string","advanced_filter_string"],"value_format":null,"view":"users","view_label":"Users","dynamic":false,"week_start_day":"monday","original_view":"users","dimension_group":null,"error":null,"field_group_variant":"State","measure":false,"parameter":false,"primary_key":false,"project_name":"eye_exam","scope":"users","suggest_dimension":"users.state","suggest_explore":"users","suggestable":true,"is_fiscal":false,"is_timeframe":false,"can_time_filter":false,"time_interval":null,"lookml_link":"/projects/eye_exam/files/views%2Fusers.view.lkml?line=18","permanent":null,"source_file":"views/users.view.lkml","source_file_path":"eye_exam/views/users.view.lkml","sql":"${TABLE}.state
        ","sql_case":null,"filters":null,"times_used":0}],"table_calculations":[],"pivots":[]},"fill_fields":[],"has_totals":false,"has_row_totals":false,"applied_filters":{},"applied_filter_expression":"1=2","number_format":"1,234.56","explore":{"name":"users","label":"Users","description":null},"timezone":"America/New_York","data":[],"drill_menu_build_time":0.06622600000000001,"has_subtotals":false}},"1c70056c137afd61654cf62fb6acee46":{"status":"error","result_source":"query","data":{"from_cache":true,"id":"1c70056c137afd61654cf62fb6acee46","supports_pivot_in_db":true,"null_sort_treatment":"low","expired":false,"ran_at":"2022-04-01T20:03:30+00:00","aggregate_table_used_info":null,"runtime":"0.282","added_params":{"query_timezone":"America/New_York","sorts":["users__fail.city"]},"forecast_result":null,"sql":"SELECT\n    users__fail.city  AS
        users__fail_city,\n    users__fail.email_address  AS users__fail_email,\n    users__fail.first  AS
        users__fail_first_name,\n    users__fail.id  AS users__fail_id,\n    users__fail.last  AS
        users__fail_last_name\nFROM looker-private-demo.ecomm.users\n   AS users__fail\nWHERE
        (1 = 2)\nORDER BY\n    1\nLIMIT 0","sql_explain":null,"fields":{"measures":[],"dimensions":[{"align":"left","can_filter":true,"category":"dimension","default_filter_value":null,"description":"","enumerations":null,"field_group_label":null,"fill_style":null,"fiscal_month_offset":0,"has_allowed_values":false,"hidden":false,"is_filter":false,"is_numeric":false,"label":"Users
        Fail City","label_from_parameter":null,"label_short":"City","map_layer":null,"name":"users__fail.city","strict_value_format":false,"requires_refresh_on_sort":false,"sortable":true,"suggestions":null,"tags":[],"type":"string","user_attribute_filter_types":["string","advanced_filter_string"],"value_format":null,"view":"users__fail","view_label":"Users
        Fail","dynamic":false,"week_start_day":"monday","original_view":"users__fail","dimension_group":null,"error":null,"field_group_variant":"City","measure":false,"parameter":false,"primary_key":false,"project_name":"eye_exam","scope":"users__fail","suggest_dimension":"users__fail.city","suggest_explore":"users__fail","suggestable":true,"is_fiscal":false,"is_timeframe":false,"can_time_filter":false,"time_interval":null,"lookml_link":"/projects/eye_exam/files/views%2Fusers__fail.view.lkml?line=20","permanent":null,"source_file":"views/users__fail.view.lkml","source_file_path":"eye_exam/views/users__fail.view.lkml","sql":"${TABLE}.city
        ","sql_case":null,"filters":null,"times_used":0,"sorted":{"sort_index":0,"desc":false}},{"align":"left","can_filter":true,"category":"dimension","default_filter_value":null,"description":"","enumerations":null,"field_group_label":null,"fill_style":null,"fiscal_month_offset":0,"has_allowed_values":false,"hidden":false,"is_filter":false,"is_numeric":false,"label":"Users
        Fail Email","label_from_parameter":null,"label_short":"Email","map_layer":null,"name":"users__fail.email","strict_value_format":false,"requires_refresh_on_sort":false,"sortable":true,"suggestions":null,"tags":[],"type":"string","user_attribute_filter_types":["string","advanced_filter_string"],"value_format":null,"view":"users__fail","view_label":"Users
        Fail","dynamic":false,"week_start_day":"monday","original_view":"users__fail","dimension_group":null,"error":null,"field_group_variant":"Email","measure":false,"parameter":false,"primary_key":false,"project_name":"eye_exam","scope":"users__fail","suggest_dimension":"users__fail.email","suggest_explore":"users__fail","suggestable":true,"is_fiscal":false,"is_timeframe":false,"can_time_filter":false,"time_interval":null,"lookml_link":"/projects/eye_exam/files/views%2Fusers__fail.view.lkml?line=26","permanent":null,"source_file":"views/users__fail.view.lkml","source_file_path":"eye_exam/views/users__fail.view.lkml","sql":"${TABLE}.email_address
        ","sql_case":null,"filters":null,"times_used":0},{"align":"left","can_filter":true,"category":"dimension","default_filter_value":null,"description":"","enumerations":null,"field_group_label":null,"fill_style":null,"fiscal_month_offset":0,"has_allowed_values":false,"hidden":false,"is_filter":false,"is_numeric":false,"label":"Users
        Fail First Name","label_from_parameter":null,"label_short":"First Name","map_layer":null,"name":"users__fail.first_name","strict_value_format":false,"requires_refresh_on_sort":false,"sortable":true,"suggestions":null,"tags":[],"type":"string","user_attribute_filter_types":["string","advanced_filter_string"],"value_format":null,"view":"users__fail","view_label":"Users
        Fail","dynamic":false,"week_start_day":"monday","original_view":"users__fail","dimension_group":null,"error":null,"field_group_variant":"First
        Name","measure":false,"parameter":false,"primary_key":false,"project_name":"eye_exam","scope":"users__fail","suggest_dimension":"users__fail.first_name","suggest_explore":"users__fail","suggestable":true,"is_fiscal":false,"is_timeframe":false,"can_time_filter":false,"time_interval":null,"lookml_link":"/projects/eye_exam/files/views%2Fusers__fail.view.lkml?line=32","permanent":null,"source_file":"views/users__fail.view.lkml","source_file_path":"eye_exam/views/users__fail.view.lkml","sql":"${TABLE}.first
        ","sql_case":null,"filters":null,"times_used":0},{"align":"right","can_filter":true,"category":"dimension","default_filter_value":null,"description":"","enumerations":null,"field_group_label":null,"fill_style":null,"fiscal_month_offset":0,"has_allowed_values":false,"hidden":false,"is_filter":false,"is_numeric":true,"label":"Users
        Fail ID","label_from_parameter":null,"label_short":"ID","map_layer":null,"name":"users__fail.id","strict_value_format":false,"requires_refresh_on_sort":false,"sortable":true,"suggestions":null,"tags":[],"type":"number","user_attribute_filter_types":["number","advanced_filter_number"],"value_format":null,"view":"users__fail","view_label":"Users
        Fail","dynamic":false,"week_start_day":"monday","original_view":"users__fail","dimension_group":null,"error":null,"field_group_variant":"ID","measure":false,"parameter":false,"primary_key":true,"project_name":"eye_exam","scope":"users__fail","suggest_dimension":"users__fail.id","suggest_explore":"users__fail","suggestable":false,"is_fiscal":false,"is_timeframe":false,"can_time_filter":false,"time_interval":null,"lookml_link":"/projects/eye_exam/files/views%2Fusers__fail.view.lkml?line=8","permanent":null,"source_file":"views/users__fail.view.lkml","source_file_path":"eye_exam/views/users__fail.view.lkml","sql":"${TABLE}.id
        ","sql_case":null,"filters":null,"times_used":0},{"align":"left","can_filter":true,"category":"dimension","default_filter_value":null,"description":"","enumerations":null,"field_group_label":null,"fill_style":null,"fiscal_month_offset":0,"has_allowed_values":false,"hidden":false,"is_filter":false,"is_numeric":false,"label":"Users
        Fail Last Name","label_from_parameter":null,"label_short":"Last Name","map_layer":null,"name":"users__fail.last_name","strict_value_format":false,"requires_refresh_on_sort":false,"sortable":true,"suggestions":null,"tags":[],"type":"string","user_attribute_filter_types":["string","advanced_filter_string"],"value_format":null,"view":"users__fail","view_label":"Users
        Fail","dynamic":false,"week_start_day":"monday","original_view":"users__fail","dimension_group":null,"error":null,"field_group_variant":"Last
        Name","measure":false,"parameter":false,"primary_key":false,"project_name":"eye_exam","scope":"users__fail","suggest_dimension":"users__fail.last_name","suggest_explore":"users__fail","suggestable":true,"is_fiscal":false,"is_timeframe":false,"can_time_filter":false,"time_interval":null,"lookml_link":"/projects/eye_exam/files/views%2Fusers__fail.view.lkml?line=38","permanent":null,"source_file":"views/users__fail.view.lkml","source_file_path":"eye_exam/views/users__fail.view.lkml","sql":"${TABLE}.last
        ","sql_case":null,"filters":null,"times_used":0}],"table_calculations":[],"pivots":[]},"fill_fields":[],"has_totals":false,"has_row_totals":false,"applied_filters":{},"applied_filter_expression":"1=2","number_format":"1,234.56","explore":{"name":"users__fail","label":"Users
        Fail","description":null},"timezone":"America/New_York","data":[],"errors":[{"message":"The
        Google BigQuery Standard SQL database encountered an error while running this
        query.","message_details":"Query execution failed:  - Name email_address not
        found inside users__fail at [3:17]","params":"SELECT\n    users__fail.city  AS
        users__fail_city,\n    users__fail.email_address  AS users__fail_email,\n    users__fail.first  AS
        users__fail_first_name,\n    users__fail.id  AS users__fail_id,\n    users__fail.last  AS
        users__fail_last_name\nFROM looker-private-demo.ecomm.users\n   AS users__fail\nWHERE
        (1 = 2)\nORDER BY\n    1\nLIMIT 0","edit_url":null,"error_pos":null,"level":"error","sql_error_loc":{"line":3,"column":17}}],"drill_menu_build_time":0.037559999999999996,"has_subtotals":false}}}'
    headers:
      Connection:
      - keep-alive
      Content-Length:
      - '17777'
      Content-Type:
      - application/json
      Date:
      - Fri, 01 Apr 2022 20:03:30 GMT
      Strict-Transport-Security:
      - max-age=15724800; includeSubDomains
      Vary:
      - Accept-Encoding
      - Accept-Encoding, Origin
      X-B3-ParentSpanId:
      - 9ea5dc6a3a4e4a30
      X-B3-Sampled:
      - '0'
      X-B3-SpanId:
      - 9ea5dc6a3a4e4a30
      X-B3-TraceId:
      - 62475a9202efee0f9ea5dc6a3a4e4a30
      X-Content-Type-Options:
      - nosniff
    status:
      code: 200
      message: OK
- request:
    body: '{"name": "tmp_spectacles_5e52c0302c"}'
    headers:
      Content-Length:
      - '37'
      Content-Type:
      - application/json
      Cookie:
      - looker.browser=9881689
    method: PUT
    uri: https://spectacles.looker.com:19999/api/3.1/projects/welcome_to_looker/git_branch
  response:
    body:
      string: '{"name":"tmp_spectacles_5e52c0302c","remote":"origin","remote_name":"tmp_spectacles_5e52c0302c","error":null,"message":null,"owner_name":null,"readonly":false,"personal":false,"is_local":true,"is_remote":false,"is_production":false,"ahead_count":null,"behind_count":null,"commit_at":1589215827,"ref":"71025770cf923f656ba2375436a1bd85ac00affc","remote_ref":null,"can":{}}'
    headers:
      Connection:
      - keep-alive
      Content-Length:
      - '370'
      Content-Type:
      - application/json
      Date:
      - Fri, 01 Apr 2022 20:03:31 GMT
      Strict-Transport-Security:
      - max-age=15724800; includeSubDomains
      Vary:
      - Accept-Encoding
      - Accept-Encoding, Origin
      X-B3-ParentSpanId:
      - d83fbbd737ba0308
      X-B3-Sampled:
      - '0'
      X-B3-SpanId:
      - d83fbbd737ba0308
      X-B3-TraceId:
      - 62475a9322c13828d83fbbd737ba0308
      X-Content-Type-Options:
      - nosniff
    status:
      code: 200
      message: OK
- request:
    body: null
    headers:
      Content-Length:
      - '0'
      Cookie:
      - looker.browser=9881689
    method: DELETE
    uri: https://spectacles.looker.com:19999/api/3.1/projects/welcome_to_looker/git_branch/tmp_spectacles_b
  response:
    body:
      string: ''
    headers:
      Connection:
      - keep-alive
      Date:
      - Fri, 01 Apr 2022 20:03:31 GMT
      Strict-Transport-Security:
      - max-age=15724800; includeSubDomains
      Vary:
      - Origin
      X-B3-ParentSpanId:
      - 8f1e4b12033ad026
      X-B3-Sampled:
      - '0'
      X-B3-SpanId:
      - 8f1e4b12033ad026
      X-B3-TraceId:
      - 62475a93c2417ef68f1e4b12033ad026
      X-Content-Type-Options:
      - nosniff
    status:
      code: 204
      message: No Content
- request:
    body: '{"name": "tmp_spectacles_5e52c0302c"}'
    headers:
      Content-Length:
      - '37'
      Content-Type:
      - application/json
      Cookie:
      - looker.browser=9881689
    method: PUT
    uri: https://spectacles.looker.com:19999/api/3.1/projects/welcome_to_looker/git_branch
  response:
    body:
      string: '{"name":"tmp_spectacles_5e52c0302c","remote":"origin","remote_name":"tmp_spectacles_5e52c0302c","error":null,"message":null,"owner_name":null,"readonly":false,"personal":false,"is_local":true,"is_remote":false,"is_production":false,"ahead_count":null,"behind_count":null,"commit_at":1589215827,"ref":"71025770cf923f656ba2375436a1bd85ac00affc","remote_ref":null,"can":{}}'
    headers:
      Connection:
      - keep-alive
      Content-Length:
      - '370'
      Content-Type:
      - application/json
      Date:
      - Fri, 01 Apr 2022 20:03:32 GMT
      Strict-Transport-Security:
      - max-age=15724800; includeSubDomains
      Vary:
      - Accept-Encoding
      - Accept-Encoding, Origin
      X-B3-ParentSpanId:
      - 6ec1f4e28e2e7c1f
      X-B3-Sampled:
      - '0'
      X-B3-SpanId:
      - 6ec1f4e28e2e7c1f
      X-B3-TraceId:
      - 62475a93f317185a6ec1f4e28e2e7c1f
      X-Content-Type-Options:
      - nosniff
    status:
      code: 200
      message: OK
- request:
    body: '{"workspace_id": "production"}'
    headers:
      Content-Length:
      - '30'
      Content-Type:
      - application/json
      Cookie:
      - looker.browser=9881689
    method: PATCH
    uri: https://spectacles.looker.com:19999/api/3.1/session
  response:
    body:
      string: '{"workspace_id":"production","sudo_user_id":null,"can":{"view":true,"update":true}}'
    headers:
      Connection:
      - keep-alive
      Content-Length:
      - '83'
      Content-Type:
      - application/json
      Date:
      - Fri, 01 Apr 2022 20:03:32 GMT
      Strict-Transport-Security:
      - max-age=15724800; includeSubDomains
      Vary:
      - Accept-Encoding, Origin
      X-B3-ParentSpanId:
      - 2faaa1088adf09b4
      X-B3-Sampled:
      - '0'
      X-B3-SpanId:
      - 2faaa1088adf09b4
      X-B3-TraceId:
      - 62475a94cba3a03d2faaa1088adf09b4
      X-Content-Type-Options:
      - nosniff
    status:
      code: 200
      message: OK
- request:
    body: '{"workspace_id": "dev"}'
    headers:
      Content-Length:
      - '23'
      Content-Type:
      - application/json
      Cookie:
      - looker.browser=9881689
    method: PATCH
    uri: https://spectacles.looker.com:19999/api/3.1/session
  response:
    body:
      string: '{"workspace_id":"dev","sudo_user_id":null,"can":{"view":true,"update":true}}'
    headers:
      Connection:
      - keep-alive
      Content-Length:
      - '76'
      Content-Type:
      - application/json
      Date:
      - Fri, 01 Apr 2022 20:03:32 GMT
      Strict-Transport-Security:
      - max-age=15724800; includeSubDomains
      Vary:
      - Accept-Encoding, Origin
      X-B3-ParentSpanId:
      - 2debd8c4eb707667
      X-B3-Sampled:
      - '0'
      X-B3-SpanId:
      - 2debd8c4eb707667
      X-B3-TraceId:
      - 62475a94777fa5422debd8c4eb707667
      X-Content-Type-Options:
      - nosniff
    status:
      code: 200
      message: OK
- request:
    body: '{"name": "pytest"}'
    headers:
      Content-Length:
      - '18'
      Content-Type:
      - application/json
      Cookie:
      - looker.browser=9881689
    method: PUT
    uri: https://spectacles.looker.com:19999/api/3.1/projects/eye_exam/git_branch
  response:
    body:
      string: '{"name":"pytest","remote":"origin","remote_name":"pytest","error":null,"message":null,"owner_name":null,"readonly":false,"personal":false,"is_local":true,"is_remote":true,"is_production":false,"ahead_count":0,"behind_count":0,"commit_at":1648832027,"ref":"742b118d314d2478a215aa02016c09e173deec7e","remote_ref":"742b118d314d2478a215aa02016c09e173deec7e","can":{}}'
    headers:
      Connection:
      - keep-alive
      Content-Length:
      - '363'
      Content-Type:
      - application/json
      Date:
      - Fri, 01 Apr 2022 20:03:33 GMT
      Strict-Transport-Security:
      - max-age=15724800; includeSubDomains
      Vary:
      - Accept-Encoding
      - Accept-Encoding, Origin
      X-B3-ParentSpanId:
      - 8a80a43d8273b5e3
      X-B3-Sampled:
      - '0'
      X-B3-SpanId:
      - 8a80a43d8273b5e3
      X-B3-TraceId:
      - 62475a9432b3999d8a80a43d8273b5e3
      X-Content-Type-Options:
      - nosniff
    status:
      code: 200
      message: OK
- request:
    body: null
    headers:
      Content-Length:
      - '0'
<<<<<<< HEAD
      Cookie:
      - looker.browser=9881689
    method: POST
    uri: https://spectacles.looker.com:19999/api/3.1/projects/eye_exam/reset_to_remote
  response:
    body:
      string: ''
    headers:
      Connection:
      - keep-alive
      Date:
      - Fri, 01 Apr 2022 20:03:34 GMT
      Strict-Transport-Security:
      - max-age=15724800; includeSubDomains
      Vary:
      - Origin
      X-B3-ParentSpanId:
      - be41f31f455bd638
      X-B3-Sampled:
      - '0'
      X-B3-SpanId:
      - be41f31f455bd638
      X-B3-TraceId:
      - 62475a957afb6278be41f31f455bd638
      X-Content-Type-Options:
      - nosniff
    status:
      code: 204
      message: No Content
- request:
    body: null
    headers:
      Cookie:
      - looker.browser=9881689
=======
      Cookie:
      - looker.browser=9881689
    method: POST
    uri: https://spectacles.looker.com:19999/api/3.1/projects/eye_exam/reset_to_remote
  response:
    body:
      string: ''
    headers:
      Connection:
      - keep-alive
      Date:
      - Fri, 01 Apr 2022 20:03:34 GMT
      Strict-Transport-Security:
      - max-age=15724800; includeSubDomains
      Vary:
      - Origin
      X-B3-ParentSpanId:
      - be41f31f455bd638
      X-B3-Sampled:
      - '0'
      X-B3-SpanId:
      - be41f31f455bd638
      X-B3-TraceId:
      - 62475a957afb6278be41f31f455bd638
      X-Content-Type-Options:
      - nosniff
    status:
      code: 204
      message: No Content
- request:
    body: null
    headers:
      Cookie:
      - looker.browser=9881689
>>>>>>> 2e10ddb8
    method: GET
    uri: https://spectacles.looker.com:19999/api/3.1/session
  response:
    body:
      string: '{"workspace_id":"dev","sudo_user_id":null,"can":{"view":true,"update":true}}'
    headers:
      Connection:
      - keep-alive
      Content-Length:
      - '76'
      Content-Type:
      - application/json
      Date:
      - Fri, 01 Apr 2022 20:03:34 GMT
      Strict-Transport-Security:
      - max-age=15724800; includeSubDomains
      Vary:
      - Accept-Encoding, Origin
      X-B3-ParentSpanId:
      - 3a9a817b42dd43f9
      X-B3-Sampled:
      - '0'
      X-B3-SpanId:
      - 3a9a817b42dd43f9
      X-B3-TraceId:
      - 62475a961d9397903a9a817b42dd43f9
      X-Content-Type-Options:
      - nosniff
    status:
      code: 200
      message: OK
- request:
    body: null
    headers:
      Cookie:
      - looker.browser=9881689
    method: GET
    uri: https://spectacles.looker.com:19999/api/3.1/projects/welcome_to_looker/git_branch
  response:
    body:
      string: '{"name":"tmp_spectacles_5e52c0302c","remote":"origin","remote_name":"tmp_spectacles_5e52c0302c","error":null,"message":null,"owner_name":null,"readonly":false,"personal":false,"is_local":true,"is_remote":false,"is_production":false,"ahead_count":null,"behind_count":null,"commit_at":1589215827,"ref":"71025770cf923f656ba2375436a1bd85ac00affc","remote_ref":null,"can":{}}'
    headers:
      Connection:
      - keep-alive
      Content-Length:
      - '370'
      Content-Type:
      - application/json
      Date:
      - Fri, 01 Apr 2022 20:03:34 GMT
      Strict-Transport-Security:
      - max-age=15724800; includeSubDomains
      Vary:
      - Accept-Encoding
      - Accept-Encoding, Origin
      X-B3-ParentSpanId:
      - 96543f8b578dd428
      X-B3-Sampled:
      - '0'
      X-B3-SpanId:
      - 96543f8b578dd428
      X-B3-TraceId:
      - 62475a96bbe55c1b96543f8b578dd428
      X-Content-Type-Options:
      - nosniff
    status:
      code: 200
      message: OK
- request:
    body: null
    headers:
      Cookie:
      - looker.browser=9881689
    method: GET
    uri: https://spectacles.looker.com:19999/api/3.1/projects/welcome_to_looker/manifest
  response:
    body:
      string: "<!DOCTYPE html>\n<html>\n<head>\n    <title>Looker Not Found (404)</title>\n
        \   <link href='https://fonts.googleapis.com/css?family=Open+Sans:400,600'
        rel='stylesheet' type='text/css'>\n\n    <!-- @@@@@@@@@@@@@ FAVICONS @@@@@@@@@@@@@
        -->\n\n    <link rel=\"apple-touch-icon-precomposed\" sizes=\"57x57\" href=\"https://wwwstatic-b.lookercdn.com/favicon/apple-touch-icon-57x57.png\"
        />\n    <link rel=\"apple-touch-icon-precomposed\" sizes=\"114x114\" href=\"https://wwwstatic-c.lookercdn.com/favicon/apple-touch-icon-114x114.png\"
        />\n    <link rel=\"apple-touch-icon-precomposed\" sizes=\"72x72\" href=\"https://wwwstatic-d.lookercdn.com/favicon/apple-touch-icon-72x72.png\"
        />\n    <link rel=\"apple-touch-icon-precomposed\" sizes=\"144x144\" href=\"https://wwwstatic-a.lookercdn.com/favicon/apple-touch-icon-144x144.png\"
        />\n    <link rel=\"apple-touch-icon-precomposed\" sizes=\"60x60\" href=\"https://wwwstatic-b.lookercdn.com/favicon/apple-touch-icon-60x60.png\"
        />\n    <link rel=\"apple-touch-icon-precomposed\" sizes=\"120x120\" href=\"https://wwwstatic-c.lookercdn.com/favicon/apple-touch-icon-120x120.png\"
        />\n    <link rel=\"apple-touch-icon-precomposed\" sizes=\"76x76\" href=\"https://wwwstatic-d.lookercdn.com/favicon/apple-touch-icon-76x76.png\"
        />\n    <link rel=\"apple-touch-icon-precomposed\" sizes=\"152x152\" href=\"https://wwwstatic-a.lookercdn.com/favicon/apple-touch-icon-152x152.png\"
        />\n    <link rel=\"icon\" type=\"image/png\" href=\"https://wwwstatic-b.lookercdn.com/favicon/favicon-196x196.png\"
        sizes=\"196x196\" />\n    <link rel=\"icon\" type=\"image/png\" href=\"https://wwwstatic-c.lookercdn.com/favicon/favicon-96x96.png\"
        sizes=\"96x96\" />\n    <link rel=\"icon\" type=\"image/png\" href=\"https://wwwstatic-d.lookercdn.com/favicon/favicon-32x32.png\"
        sizes=\"32x32\" />\n    <link rel=\"icon\" type=\"image/png\" href=\"https://wwwstatic-a.lookercdn.com/favicon/favicon-16x16.png\"
        sizes=\"16x16\" />\n    <link rel=\"icon\" type=\"image/png\" href=\"https://wwwstatic-b.lookercdn.com/favicon/favicon-128.png\"
        sizes=\"128x128\" />\n    <meta name=\"application-name\" content=\"Looker\"/>\n
        \   <meta name=\"msapplication-TileColor\" content=\"#FFFFFF\" />\n    <meta
        name=\"msapplication-TileImage\" content=\"https://wwwstatic-c.lookercdn.com/favicon/mstile-144x144.png\"
        />\n    <meta name=\"msapplication-square70x70logo\" content=\"https://wwwstatic-d.lookercdn.com/favicon/mstile-70x70.png\"
        />\n    <meta name=\"msapplication-square150x150logo\" content=\"https://wwwstatic-a.lookercdn.com/favicon/mstile-150x150.png\"
        />\n    <meta name=\"msapplication-wide310x150logo\" content=\"https://wwwstatic-b.lookercdn.com/favicon/mstile-310x150.png\"
        />\n    <meta name=\"msapplication-square310x310logo\" content=\"https://wwwstatic-c.lookercdn.com/favicon/mstile-310x310.png\"
        />\n\n    <style type=\"text/css\">\n        body {\n            background-color:
        #2e343f;\n            color: white;\n            height: auto;\n            font-family:
        Open Sans, Helvetica, Arial, sans-serif;\n        }\n        .message {\n
        \           width: 100%;\n            max-width: 760px;\n            margin:
        0 auto;\n            margin-top: 135px;\n            text-align: center;\n
        \       }\n        h2, h3 {\n            font-weight: normal;\n        }\n
        \       a {\n            color: white;\n        }\n    </style>\n</head>\n<body>\n\n
        \   <div class=\"message\">\n\n        <img width=\"210\" height=\"84\" src=\"https://wwwstatic-a.lookercdn.com/logos/looker_all_white.svg\"
        alt=\"Looker\">\n\n        <h1>Looker is unavailable.</h1>\n\n        <h2>If
        you typed in a URL, double-check the spelling.</h2>\n        <h2>This may
        also be due to a temporary condition such as an outage, <a href=\"https://docs.looker.com/relnotes/hosted-maintenance-hours\">scheduled
        maintenance</a> or upgrade.</h2>\n        <br>\n        <h3>\n            If
        this message persists or you have any concerns, <br> contact us from\n            <a
        href=\"https://help.looker.com\">help.looker.com</a> and we'll respond promptly.\n
        \       </h3>\n\n    </div>\n\n</body>\n</html>\n"
    headers:
      Connection:
      - close
      Content-Type:
      - text/html
      Date:
      - Fri, 01 Apr 2022 20:03:34 GMT
      Vary:
      - Accept-Encoding
    status:
      code: 404
      message: Not Found
- request:
    body: '{"workspace_id": "production"}'
    headers:
      Content-Length:
      - '30'
      Content-Type:
      - application/json
      Cookie:
      - looker.browser=9881689
    method: PATCH
    uri: https://spectacles.looker.com:19999/api/3.1/session
  response:
    body:
      string: '{"workspace_id":"production","sudo_user_id":null,"can":{"view":true,"update":true}}'
    headers:
      Connection:
      - keep-alive
      Content-Length:
      - '83'
      Content-Type:
      - application/json
      Date:
      - Fri, 01 Apr 2022 20:03:34 GMT
      Strict-Transport-Security:
      - max-age=15724800; includeSubDomains
      Vary:
      - Accept-Encoding, Origin
      X-B3-ParentSpanId:
      - e4df02c98cc69853
      X-B3-Sampled:
      - '0'
      X-B3-SpanId:
      - e4df02c98cc69853
      X-B3-TraceId:
      - 62475a9690e8ae1de4df02c98cc69853
      X-Content-Type-Options:
      - nosniff
    status:
      code: 200
      message: OK
- request:
    body: null
    headers:
      Cookie:
      - looker.browser=9881689
    method: GET
    uri: https://spectacles.looker.com:19999/api/3.1/session
  response:
    body:
      string: '{"workspace_id":"production","sudo_user_id":null,"can":{"view":true,"update":true}}'
    headers:
      Connection:
      - keep-alive
      Content-Length:
      - '83'
      Content-Type:
      - application/json
      Date:
      - Fri, 01 Apr 2022 20:03:34 GMT
      Strict-Transport-Security:
      - max-age=15724800; includeSubDomains
      Vary:
      - Accept-Encoding, Origin
      X-B3-ParentSpanId:
      - 4cc481d6dfce8601
      X-B3-Sampled:
      - '0'
      X-B3-SpanId:
      - 4cc481d6dfce8601
      X-B3-TraceId:
      - 62475a96539fcc3e4cc481d6dfce8601
      X-Content-Type-Options:
      - nosniff
    status:
      code: 200
      message: OK
- request:
    body: null
    headers:
      Cookie:
      - looker.browser=9881689
    method: GET
    uri: https://spectacles.looker.com:19999/api/3.1/projects/welcome_to_looker/git_branch
  response:
    body:
      string: '{"name":"master","remote":"origin","remote_name":"master","error":null,"message":null,"owner_name":null,"readonly":false,"personal":false,"is_local":true,"is_remote":true,"is_production":true,"ahead_count":0,"behind_count":0,"commit_at":1589215827,"ref":"71025770cf923f656ba2375436a1bd85ac00affc","remote_ref":"71025770cf923f656ba2375436a1bd85ac00affc","can":{}}'
    headers:
      Connection:
      - keep-alive
      Content-Length:
      - '362'
      Content-Type:
      - application/json
      Date:
      - Fri, 01 Apr 2022 20:03:34 GMT
      Strict-Transport-Security:
      - max-age=15724800; includeSubDomains
      Vary:
      - Accept-Encoding
      - Accept-Encoding, Origin
      X-B3-ParentSpanId:
      - 04526098fc596279
      X-B3-Sampled:
      - '0'
      X-B3-SpanId:
      - 04526098fc596279
      X-B3-TraceId:
      - 62475a96a986856804526098fc596279
      X-Content-Type-Options:
      - nosniff
    status:
      code: 200
      message: OK
- request:
    body: '{"workspace_id": "dev"}'
    headers:
      Content-Length:
      - '23'
      Content-Type:
      - application/json
      Cookie:
      - looker.browser=9881689
    method: PATCH
    uri: https://spectacles.looker.com:19999/api/3.1/session
  response:
    body:
      string: '{"workspace_id":"dev","sudo_user_id":null,"can":{"view":true,"update":true}}'
    headers:
      Connection:
      - keep-alive
      Content-Length:
      - '76'
      Content-Type:
      - application/json
      Date:
      - Fri, 01 Apr 2022 20:03:34 GMT
      Strict-Transport-Security:
      - max-age=15724800; includeSubDomains
      Vary:
      - Accept-Encoding, Origin
      X-B3-ParentSpanId:
      - c5f6f996deb03127
      X-B3-Sampled:
      - '0'
      X-B3-SpanId:
      - c5f6f996deb03127
      X-B3-TraceId:
      - 62475a96d0cd4ea8c5f6f996deb03127
      X-Content-Type-Options:
      - nosniff
    status:
      code: 200
      message: OK
- request:
    body: null
    headers:
      Cookie:
      - looker.browser=9881689
    method: GET
    uri: https://spectacles.looker.com:19999/api/3.1/session
  response:
    body:
      string: '{"workspace_id":"dev","sudo_user_id":null,"can":{"view":true,"update":true}}'
    headers:
      Connection:
      - keep-alive
      Content-Length:
      - '76'
      Content-Type:
      - application/json
      Date:
      - Fri, 01 Apr 2022 20:03:34 GMT
      Strict-Transport-Security:
      - max-age=15724800; includeSubDomains
      Vary:
      - Accept-Encoding, Origin
      X-B3-ParentSpanId:
      - 70d792637d734f54
      X-B3-Sampled:
      - '0'
      X-B3-SpanId:
      - 70d792637d734f54
      X-B3-TraceId:
      - 62475a96e6fb589170d792637d734f54
      X-Content-Type-Options:
      - nosniff
    status:
      code: 200
      message: OK
- request:
    body: null
    headers:
      Cookie:
      - looker.browser=9881689
    method: GET
    uri: https://spectacles.looker.com:19999/api/3.1/projects/welcome_to_looker/git_branch
  response:
    body:
      string: '{"name":"tmp_spectacles_5e52c0302c","remote":"origin","remote_name":"tmp_spectacles_5e52c0302c","error":null,"message":null,"owner_name":null,"readonly":false,"personal":false,"is_local":true,"is_remote":false,"is_production":false,"ahead_count":null,"behind_count":null,"commit_at":1589215827,"ref":"71025770cf923f656ba2375436a1bd85ac00affc","remote_ref":null,"can":{}}'
    headers:
      Connection:
      - keep-alive
      Content-Length:
      - '370'
      Content-Type:
      - application/json
      Date:
      - Fri, 01 Apr 2022 20:03:34 GMT
      Strict-Transport-Security:
      - max-age=15724800; includeSubDomains
      Vary:
      - Accept-Encoding
      - Accept-Encoding, Origin
      X-B3-ParentSpanId:
      - cee0a81e0d08ef87
      X-B3-Sampled:
      - '0'
      X-B3-SpanId:
      - cee0a81e0d08ef87
      X-B3-TraceId:
      - 62475a96e96da141cee0a81e0d08ef87
      X-Content-Type-Options:
      - nosniff
    status:
      code: 200
      message: OK
- request:
    body: '{"name": "tmp_spectacles_c"}'
    headers:
      Content-Length:
      - '28'
      Content-Type:
      - application/json
      Cookie:
      - looker.browser=9881689
    method: POST
    uri: https://spectacles.looker.com:19999/api/3.1/projects/welcome_to_looker/git_branch
  response:
    body:
      string: '{"name":"tmp_spectacles_c","remote":"origin","remote_name":"tmp_spectacles_c","error":null,"message":null,"owner_name":null,"readonly":false,"personal":false,"is_local":true,"is_remote":false,"is_production":false,"ahead_count":null,"behind_count":null,"commit_at":1589215827,"ref":"71025770cf923f656ba2375436a1bd85ac00affc","remote_ref":null,"can":{}}'
    headers:
      Connection:
      - keep-alive
      Content-Length:
      - '352'
      Content-Type:
      - application/json
      Date:
      - Fri, 01 Apr 2022 20:03:35 GMT
      Strict-Transport-Security:
      - max-age=15724800; includeSubDomains
      Vary:
      - Accept-Encoding
      - Accept-Encoding, Origin
      X-B3-ParentSpanId:
      - 9d85bb1fa2b01aef
      X-B3-Sampled:
      - '0'
      X-B3-SpanId:
      - 9d85bb1fa2b01aef
      X-B3-TraceId:
      - 62475a9725df88309d85bb1fa2b01aef
      X-Content-Type-Options:
      - nosniff
    status:
      code: 200
      message: OK
- request:
    body: '{"name": "tmp_spectacles_c", "ref": "71025770cf923f656ba2375436a1bd85ac00affc"}'
    headers:
      Content-Length:
      - '79'
      Content-Type:
      - application/json
      Cookie:
      - looker.browser=9881689
    method: PUT
    uri: https://spectacles.looker.com:19999/api/3.1/projects/welcome_to_looker/git_branch
  response:
    body:
      string: '{"name":"tmp_spectacles_c","remote":"origin","remote_name":"tmp_spectacles_c","error":null,"message":null,"owner_name":null,"readonly":false,"personal":false,"is_local":true,"is_remote":false,"is_production":false,"ahead_count":null,"behind_count":null,"commit_at":1589215827,"ref":"71025770cf923f656ba2375436a1bd85ac00affc","remote_ref":null,"can":{}}'
    headers:
      Connection:
      - keep-alive
      Content-Length:
      - '352'
      Content-Type:
      - application/json
      Date:
      - Fri, 01 Apr 2022 20:03:36 GMT
      Strict-Transport-Security:
      - max-age=15724800; includeSubDomains
      Vary:
      - Accept-Encoding
      - Accept-Encoding, Origin
      X-B3-ParentSpanId:
      - 062f0ec16de6b2cc
      X-B3-Sampled:
      - '0'
      X-B3-SpanId:
      - 062f0ec16de6b2cc
      X-B3-TraceId:
      - 62475a97a4ca60a0062f0ec16de6b2cc
      X-Content-Type-Options:
      - nosniff
    status:
      code: 200
      message: OK
- request:
    body: '{"model": "eye_exam", "view": "users__fail", "fields": ["users__fail.city"],
      "limit": 0, "filter_expression": "1=2"}'
    headers:
      Content-Length:
      - '116'
      Content-Type:
      - application/json
      Cookie:
      - looker.browser=9881689
    method: POST
    uri: https://spectacles.looker.com:19999/api/3.1/queries?fields=id%2Cshare_url
  response:
    body:
      string: '{"id":1919,"share_url":"https://spectacles.looker.com/x/pPPjILaH6UzHnTH0sXJuJ3"}'
    headers:
      Connection:
      - keep-alive
      Content-Length:
      - '80'
      Content-Type:
      - application/json
      Date:
      - Fri, 01 Apr 2022 20:03:36 GMT
      Strict-Transport-Security:
      - max-age=15724800; includeSubDomains
      Vary:
      - Accept-Encoding, Origin
      X-B3-ParentSpanId:
      - 6d8fc16fb4869dcc
      X-B3-Sampled:
      - '0'
      X-B3-SpanId:
      - 6d8fc16fb4869dcc
      X-B3-TraceId:
      - 62475a98a4b03b616d8fc16fb4869dcc
      X-Content-Type-Options:
      - nosniff
    status:
      code: 200
      message: OK
- request:
    body: '{"model": "eye_exam", "view": "users__fail", "fields": ["users__fail.email"],
      "limit": 0, "filter_expression": "1=2"}'
    headers:
      Content-Length:
      - '117'
      Content-Type:
      - application/json
      Cookie:
      - looker.browser=9881689
    method: POST
    uri: https://spectacles.looker.com:19999/api/3.1/queries?fields=id%2Cshare_url
  response:
    body:
      string: '{"id":1928,"share_url":"https://spectacles.looker.com/x/xrSOlmVVQNGXrO2UDua55N"}'
    headers:
      Connection:
      - keep-alive
      Content-Length:
      - '80'
      Content-Type:
      - application/json
      Date:
      - Fri, 01 Apr 2022 20:03:36 GMT
      Strict-Transport-Security:
      - max-age=15724800; includeSubDomains
      Vary:
      - Accept-Encoding, Origin
      X-B3-ParentSpanId:
      - f040abe9b7002f04
      X-B3-Sampled:
      - '0'
      X-B3-SpanId:
      - f040abe9b7002f04
      X-B3-TraceId:
      - 62475a980f1c9ae9f040abe9b7002f04
      X-Content-Type-Options:
      - nosniff
    status:
      code: 200
      message: OK
- request:
    body: '{"model": "eye_exam", "view": "users__fail", "fields": ["users__fail.first_name"],
      "limit": 0, "filter_expression": "1=2"}'
    headers:
      Content-Length:
      - '122'
      Content-Type:
      - application/json
      Cookie:
      - looker.browser=9881689
    method: POST
    uri: https://spectacles.looker.com:19999/api/3.1/queries?fields=id%2Cshare_url
  response:
    body:
      string: '{"id":1929,"share_url":"https://spectacles.looker.com/x/HHTcwq6vdIOtzAcahFCJ3H"}'
    headers:
      Connection:
      - keep-alive
      Content-Length:
      - '80'
      Content-Type:
      - application/json
      Date:
      - Fri, 01 Apr 2022 20:03:36 GMT
      Strict-Transport-Security:
      - max-age=15724800; includeSubDomains
      Vary:
      - Accept-Encoding, Origin
      X-B3-ParentSpanId:
      - 17174efad30fd646
      X-B3-Sampled:
      - '0'
      X-B3-SpanId:
      - 17174efad30fd646
      X-B3-TraceId:
      - 62475a98d614d6be17174efad30fd646
      X-Content-Type-Options:
      - nosniff
    status:
      code: 200
      message: OK
- request:
    body: '{"model": "eye_exam", "view": "users__fail", "fields": ["users__fail.id"],
      "limit": 0, "filter_expression": "1=2"}'
    headers:
      Content-Length:
      - '114'
      Content-Type:
      - application/json
      Cookie:
      - looker.browser=9881689
    method: POST
    uri: https://spectacles.looker.com:19999/api/3.1/queries?fields=id%2Cshare_url
  response:
    body:
      string: '{"id":1931,"share_url":"https://spectacles.looker.com/x/BZHuziOJYnnDfHGpvMi6BJ"}'
    headers:
      Connection:
      - keep-alive
      Content-Length:
      - '80'
      Content-Type:
      - application/json
      Date:
      - Fri, 01 Apr 2022 20:03:36 GMT
      Strict-Transport-Security:
      - max-age=15724800; includeSubDomains
      Vary:
      - Accept-Encoding, Origin
      X-B3-ParentSpanId:
      - 6c7d1f09f33b88e6
      X-B3-Sampled:
      - '0'
      X-B3-SpanId:
      - 6c7d1f09f33b88e6
      X-B3-TraceId:
      - 62475a98b2f28d176c7d1f09f33b88e6
      X-Content-Type-Options:
      - nosniff
    status:
      code: 200
      message: OK
- request:
    body: '{"model": "eye_exam", "view": "users__fail", "fields": ["users__fail.last_name"],
      "limit": 0, "filter_expression": "1=2"}'
    headers:
      Content-Length:
      - '121'
      Content-Type:
      - application/json
      Cookie:
      - looker.browser=9881689
    method: POST
    uri: https://spectacles.looker.com:19999/api/3.1/queries?fields=id%2Cshare_url
  response:
    body:
      string: '{"id":1932,"share_url":"https://spectacles.looker.com/x/AnH3ci978hOGDomjIRP90U"}'
    headers:
      Connection:
      - keep-alive
      Content-Length:
      - '80'
      Content-Type:
      - application/json
      Date:
      - Fri, 01 Apr 2022 20:03:37 GMT
      Strict-Transport-Security:
      - max-age=15724800; includeSubDomains
      Vary:
      - Accept-Encoding, Origin
      X-B3-ParentSpanId:
      - ce8037bb9cc8cb2d
      X-B3-Sampled:
      - '0'
      X-B3-SpanId:
      - ce8037bb9cc8cb2d
      X-B3-TraceId:
      - 62475a9882d1cff5ce8037bb9cc8cb2d
      X-Content-Type-Options:
      - nosniff
    status:
      code: 200
      message: OK
- request:
    body: '{"query_id": 1919, "result_format": "json_detail"}'
    headers:
      Content-Length:
      - '50'
      Content-Type:
      - application/json
      Cookie:
      - looker.browser=9881689
    method: POST
    uri: https://spectacles.looker.com:19999/api/3.1/query_tasks?fields=id&cache=false
  response:
    body:
      string: '{"id":"6b07391b0ec3fe7a5034870f1ab77ca5"}'
    headers:
      Connection:
      - keep-alive
      Content-Length:
      - '41'
      Content-Type:
      - application/json
      Date:
      - Fri, 01 Apr 2022 20:03:37 GMT
      Strict-Transport-Security:
      - max-age=15724800; includeSubDomains
      Vary:
      - Accept-Encoding, Origin
      X-B3-ParentSpanId:
      - 331db0ca244b2826
      X-B3-Sampled:
      - '0'
      X-B3-SpanId:
      - 331db0ca244b2826
      X-B3-TraceId:
      - 62475a99bb3a142f331db0ca244b2826
      X-Content-Type-Options:
      - nosniff
    status:
      code: 200
      message: OK
- request:
    body: '{"query_id": 1928, "result_format": "json_detail"}'
    headers:
      Content-Length:
      - '50'
      Content-Type:
      - application/json
      Cookie:
      - looker.browser=9881689
    method: POST
    uri: https://spectacles.looker.com:19999/api/3.1/query_tasks?fields=id&cache=false
  response:
    body:
      string: '{"id":"7c36c8fe41eb53157791ea56ee8f10c2"}'
    headers:
      Connection:
      - keep-alive
      Content-Length:
      - '41'
      Content-Type:
      - application/json
      Date:
      - Fri, 01 Apr 2022 20:03:37 GMT
      Strict-Transport-Security:
      - max-age=15724800; includeSubDomains
      Vary:
      - Accept-Encoding, Origin
      X-B3-ParentSpanId:
      - 854601ca83b2f69d
      X-B3-Sampled:
      - '0'
      X-B3-SpanId:
      - 854601ca83b2f69d
      X-B3-TraceId:
      - 62475a992037b97b854601ca83b2f69d
      X-Content-Type-Options:
      - nosniff
    status:
      code: 200
      message: OK
- request:
    body: '{"query_id": 1929, "result_format": "json_detail"}'
    headers:
      Content-Length:
      - '50'
      Content-Type:
      - application/json
      Cookie:
      - looker.browser=9881689
    method: POST
    uri: https://spectacles.looker.com:19999/api/3.1/query_tasks?fields=id&cache=false
  response:
    body:
      string: '{"id":"a6dbdcdddfed304acc832835555790c5"}'
    headers:
      Connection:
      - keep-alive
      Content-Length:
      - '41'
      Content-Type:
      - application/json
      Date:
      - Fri, 01 Apr 2022 20:03:37 GMT
      Strict-Transport-Security:
      - max-age=15724800; includeSubDomains
      Vary:
      - Accept-Encoding, Origin
      X-B3-ParentSpanId:
      - 26ba87caa1300b88
      X-B3-Sampled:
      - '0'
      X-B3-SpanId:
      - 26ba87caa1300b88
      X-B3-TraceId:
      - 62475a991b577ad426ba87caa1300b88
      X-Content-Type-Options:
      - nosniff
    status:
      code: 200
      message: OK
- request:
    body: '{"query_id": 1931, "result_format": "json_detail"}'
    headers:
      Content-Length:
      - '50'
      Content-Type:
      - application/json
      Cookie:
      - looker.browser=9881689
    method: POST
    uri: https://spectacles.looker.com:19999/api/3.1/query_tasks?fields=id&cache=false
  response:
    body:
      string: '{"id":"0e35912540d3c094171b42237d997f5e"}'
    headers:
      Connection:
      - keep-alive
      Content-Length:
      - '41'
      Content-Type:
      - application/json
      Date:
      - Fri, 01 Apr 2022 20:03:37 GMT
      Strict-Transport-Security:
      - max-age=15724800; includeSubDomains
      Vary:
      - Accept-Encoding, Origin
      X-B3-ParentSpanId:
      - 4dc577eb567977a8
      X-B3-Sampled:
      - '0'
      X-B3-SpanId:
      - 4dc577eb567977a8
      X-B3-TraceId:
      - 62475a99d07cd6e74dc577eb567977a8
      X-Content-Type-Options:
      - nosniff
    status:
      code: 200
      message: OK
- request:
    body: '{"query_id": 1932, "result_format": "json_detail"}'
    headers:
      Content-Length:
      - '50'
      Content-Type:
      - application/json
      Cookie:
      - looker.browser=9881689
    method: POST
    uri: https://spectacles.looker.com:19999/api/3.1/query_tasks?fields=id&cache=false
  response:
    body:
      string: '{"id":"99ab4094daa16c596512ff3093ef69ae"}'
    headers:
      Connection:
      - keep-alive
      Content-Length:
      - '41'
      Content-Type:
      - application/json
      Date:
      - Fri, 01 Apr 2022 20:03:37 GMT
      Strict-Transport-Security:
      - max-age=15724800; includeSubDomains
      Vary:
      - Accept-Encoding, Origin
      X-B3-ParentSpanId:
      - 5b4539ab44b4485f
      X-B3-Sampled:
      - '0'
      X-B3-SpanId:
      - 5b4539ab44b4485f
      X-B3-TraceId:
      - 62475a996d07d9cb5b4539ab44b4485f
      X-Content-Type-Options:
      - nosniff
    status:
      code: 200
      message: OK
- request:
    body: null
    headers:
      Cookie:
      - looker.browser=9881689
    method: GET
    uri: https://spectacles.looker.com:19999/api/3.1/query_tasks/multi_results?query_task_ids=6b07391b0ec3fe7a5034870f1ab77ca5%2C7c36c8fe41eb53157791ea56ee8f10c2%2Ca6dbdcdddfed304acc832835555790c5%2C0e35912540d3c094171b42237d997f5e%2C99ab4094daa16c596512ff3093ef69ae
  response:
    body:
      string: '{"0e35912540d3c094171b42237d997f5e":{"status":"running"},"6b07391b0ec3fe7a5034870f1ab77ca5":{"status":"complete","result_source":"query","data":{"from_cache":true,"id":"6b07391b0ec3fe7a5034870f1ab77ca5","truncated":true,"supports_pivot_in_db":true,"null_sort_treatment":"low","expired":false,"ran_at":"2022-04-01T20:03:37+00:00","aggregate_table_used_info":null,"runtime":"0.506","added_params":{"query_timezone":"America/New_York","sorts":["users__fail.city"]},"forecast_result":null,"dialect_specific_metadata":{"total_bytes_processed":0,"backend_cache_hit":true,"bi_engine_mode":null,"bi_engine_reasons":null,"bigquery_job_id":"looker-partners:US.job_gkborbtUxjalpg1AkTnVE6mjoeQ8"},"sql":"SELECT\n    users__fail.city  AS
        users__fail_city\nFROM looker-private-demo.ecomm.users\n   AS users__fail\nWHERE
        (1 = 2)\nGROUP BY\n    1\nORDER BY\n    1\nLIMIT 0","sql_explain":null,"fields":{"measures":[],"dimensions":[{"align":"left","can_filter":true,"category":"dimension","default_filter_value":null,"description":"","enumerations":null,"field_group_label":null,"fill_style":null,"fiscal_month_offset":0,"has_allowed_values":false,"hidden":false,"is_filter":false,"is_numeric":false,"label":"Users
        Fail City","label_from_parameter":null,"label_short":"City","map_layer":null,"name":"users__fail.city","strict_value_format":false,"requires_refresh_on_sort":false,"sortable":true,"suggestions":null,"tags":[],"type":"string","user_attribute_filter_types":["string","advanced_filter_string"],"value_format":null,"view":"users__fail","view_label":"Users
        Fail","dynamic":false,"week_start_day":"monday","original_view":"users__fail","dimension_group":null,"error":null,"field_group_variant":"City","measure":false,"parameter":false,"primary_key":false,"project_name":"eye_exam","scope":"users__fail","suggest_dimension":"users__fail.city","suggest_explore":"users__fail","suggestable":true,"is_fiscal":false,"is_timeframe":false,"can_time_filter":false,"time_interval":null,"lookml_link":"/projects/eye_exam/files/views%2Fusers__fail.view.lkml?line=20","permanent":null,"source_file":"views/users__fail.view.lkml","source_file_path":"eye_exam/views/users__fail.view.lkml","sql":"${TABLE}.city
        ","sql_case":null,"filters":null,"times_used":0,"sorted":{"sort_index":0,"desc":false}}],"table_calculations":[],"pivots":[]},"fill_fields":[],"has_totals":false,"has_row_totals":false,"applied_filters":{},"applied_filter_expression":"1=2","number_format":"1,234.56","explore":{"name":"users__fail","label":"Users
        Fail","description":null},"timezone":"America/New_York","data":[],"drill_menu_build_time":0.036697,"has_subtotals":false}},"7c36c8fe41eb53157791ea56ee8f10c2":{"status":"error","result_source":"query","data":{"from_cache":true,"id":"7c36c8fe41eb53157791ea56ee8f10c2","supports_pivot_in_db":true,"null_sort_treatment":"low","expired":false,"ran_at":"2022-04-01T20:03:37+00:00","aggregate_table_used_info":null,"runtime":"0.330","added_params":{"query_timezone":"America/New_York","sorts":["users__fail.email"]},"forecast_result":null,"sql":"SELECT\n    users__fail.email_address  AS
        users__fail_email\nFROM looker-private-demo.ecomm.users\n   AS users__fail\nWHERE
        (1 = 2)\nGROUP BY\n    1\nORDER BY\n    1\nLIMIT 0","sql_explain":null,"fields":{"measures":[],"dimensions":[{"align":"left","can_filter":true,"category":"dimension","default_filter_value":null,"description":"","enumerations":null,"field_group_label":null,"fill_style":null,"fiscal_month_offset":0,"has_allowed_values":false,"hidden":false,"is_filter":false,"is_numeric":false,"label":"Users
        Fail Email","label_from_parameter":null,"label_short":"Email","map_layer":null,"name":"users__fail.email","strict_value_format":false,"requires_refresh_on_sort":false,"sortable":true,"suggestions":null,"tags":[],"type":"string","user_attribute_filter_types":["string","advanced_filter_string"],"value_format":null,"view":"users__fail","view_label":"Users
        Fail","dynamic":false,"week_start_day":"monday","original_view":"users__fail","dimension_group":null,"error":null,"field_group_variant":"Email","measure":false,"parameter":false,"primary_key":false,"project_name":"eye_exam","scope":"users__fail","suggest_dimension":"users__fail.email","suggest_explore":"users__fail","suggestable":true,"is_fiscal":false,"is_timeframe":false,"can_time_filter":false,"time_interval":null,"lookml_link":"/projects/eye_exam/files/views%2Fusers__fail.view.lkml?line=26","permanent":null,"source_file":"views/users__fail.view.lkml","source_file_path":"eye_exam/views/users__fail.view.lkml","sql":"${TABLE}.email_address
        ","sql_case":null,"filters":null,"times_used":0,"sorted":{"sort_index":0,"desc":false}}],"table_calculations":[],"pivots":[]},"fill_fields":[],"has_totals":false,"has_row_totals":false,"applied_filters":{},"applied_filter_expression":"1=2","number_format":"1,234.56","explore":{"name":"users__fail","label":"Users
        Fail","description":null},"timezone":"America/New_York","data":[],"errors":[{"message":"The
        Google BigQuery Standard SQL database encountered an error while running this
        query.","message_details":"Query execution failed:  - Name email_address not
        found inside users__fail at [2:17]","params":"SELECT\n    users__fail.email_address  AS
        users__fail_email\nFROM looker-private-demo.ecomm.users\n   AS users__fail\nWHERE
        (1 = 2)\nGROUP BY\n    1\nORDER BY\n    1\nLIMIT 0","edit_url":null,"error_pos":null,"level":"error","sql_error_loc":{"line":2,"column":17}}],"drill_menu_build_time":0.035208,"has_subtotals":false}},"99ab4094daa16c596512ff3093ef69ae":{"status":"added"},"a6dbdcdddfed304acc832835555790c5":{"status":"expired","data":{"error":"Results
        have expired. Run the query again."}}}'
    headers:
      Connection:
      - keep-alive
      Content-Length:
      - '5663'
      Content-Type:
      - application/json
      Date:
      - Fri, 01 Apr 2022 20:03:38 GMT
      Strict-Transport-Security:
      - max-age=15724800; includeSubDomains
      Vary:
      - Accept-Encoding
      - Accept-Encoding, Origin
      X-B3-ParentSpanId:
      - 0f964ce71ea83c8c
      X-B3-Sampled:
      - '0'
      X-B3-SpanId:
      - 0f964ce71ea83c8c
      X-B3-TraceId:
      - 62475a9904653bf00f964ce71ea83c8c
      X-Content-Type-Options:
      - nosniff
    status:
      code: 200
      message: OK
- request:
    body: null
    headers:
      Cookie:
      - looker.browser=9881689
    method: GET
    uri: https://spectacles.looker.com:19999/api/3.1/query_tasks/multi_results?query_task_ids=a6dbdcdddfed304acc832835555790c5%2C0e35912540d3c094171b42237d997f5e%2C99ab4094daa16c596512ff3093ef69ae
  response:
    body:
      string: '{"0e35912540d3c094171b42237d997f5e":{"status":"complete","result_source":"query","data":{"from_cache":true,"id":"0e35912540d3c094171b42237d997f5e","truncated":true,"supports_pivot_in_db":true,"null_sort_treatment":"low","expired":false,"ran_at":"2022-04-01T20:03:38+00:00","aggregate_table_used_info":null,"runtime":"0.492","added_params":{"query_timezone":"America/New_York"},"forecast_result":null,"dialect_specific_metadata":{"total_bytes_processed":0,"backend_cache_hit":true,"bi_engine_mode":null,"bi_engine_reasons":null,"bigquery_job_id":"looker-partners:US.job_nn6c4nfBGFCFSdmuWzhRcFY34qeg"},"sql":"SELECT\n    users__fail.id  AS
        users__fail_id\nFROM looker-private-demo.ecomm.users\n   AS users__fail\nWHERE
        (1 = 2)\nLIMIT 0","sql_explain":null,"fields":{"measures":[],"dimensions":[{"align":"right","can_filter":true,"category":"dimension","default_filter_value":null,"description":"","enumerations":null,"field_group_label":null,"fill_style":null,"fiscal_month_offset":0,"has_allowed_values":false,"hidden":false,"is_filter":false,"is_numeric":true,"label":"Users
        Fail ID","label_from_parameter":null,"label_short":"ID","map_layer":null,"name":"users__fail.id","strict_value_format":false,"requires_refresh_on_sort":false,"sortable":true,"suggestions":null,"tags":[],"type":"number","user_attribute_filter_types":["number","advanced_filter_number"],"value_format":null,"view":"users__fail","view_label":"Users
        Fail","dynamic":false,"week_start_day":"monday","original_view":"users__fail","dimension_group":null,"error":null,"field_group_variant":"ID","measure":false,"parameter":false,"primary_key":true,"project_name":"eye_exam","scope":"users__fail","suggest_dimension":"users__fail.id","suggest_explore":"users__fail","suggestable":false,"is_fiscal":false,"is_timeframe":false,"can_time_filter":false,"time_interval":null,"lookml_link":"/projects/eye_exam/files/views%2Fusers__fail.view.lkml?line=8","permanent":null,"source_file":"views/users__fail.view.lkml","source_file_path":"eye_exam/views/users__fail.view.lkml","sql":"${TABLE}.id
        ","sql_case":null,"filters":null,"times_used":0}],"table_calculations":[],"pivots":[]},"fill_fields":[],"has_totals":false,"has_row_totals":false,"applied_filters":{},"applied_filter_expression":"1=2","number_format":"1,234.56","explore":{"name":"users__fail","label":"Users
        Fail","description":null},"timezone":"America/New_York","data":[],"drill_menu_build_time":0.03504500000000001,"has_subtotals":false}},"99ab4094daa16c596512ff3093ef69ae":{"status":"error","result_source":"query","data":{"from_cache":true,"id":"99ab4094daa16c596512ff3093ef69ae","supports_pivot_in_db":true,"null_sort_treatment":"low","expired":false,"ran_at":"2022-04-01T20:03:38+00:00","aggregate_table_used_info":null,"runtime":"0.299","added_params":{"query_timezone":"America/New_York","sorts":["users__fail.last_name"]},"forecast_result":null,"sql":"SELECT\n    users__fail.last  AS
        users__fail_last_name\nFROM looker-private-demo.ecomm.users\n   AS users__fail\nWHERE
        (1 = 2)\nGROUP BY\n    1\nORDER BY\n    1\nLIMIT 0","sql_explain":null,"fields":{"measures":[],"dimensions":[{"align":"left","can_filter":true,"category":"dimension","default_filter_value":null,"description":"","enumerations":null,"field_group_label":null,"fill_style":null,"fiscal_month_offset":0,"has_allowed_values":false,"hidden":false,"is_filter":false,"is_numeric":false,"label":"Users
        Fail Last Name","label_from_parameter":null,"label_short":"Last Name","map_layer":null,"name":"users__fail.last_name","strict_value_format":false,"requires_refresh_on_sort":false,"sortable":true,"suggestions":null,"tags":[],"type":"string","user_attribute_filter_types":["string","advanced_filter_string"],"value_format":null,"view":"users__fail","view_label":"Users
        Fail","dynamic":false,"week_start_day":"monday","original_view":"users__fail","dimension_group":null,"error":null,"field_group_variant":"Last
        Name","measure":false,"parameter":false,"primary_key":false,"project_name":"eye_exam","scope":"users__fail","suggest_dimension":"users__fail.last_name","suggest_explore":"users__fail","suggestable":true,"is_fiscal":false,"is_timeframe":false,"can_time_filter":false,"time_interval":null,"lookml_link":"/projects/eye_exam/files/views%2Fusers__fail.view.lkml?line=38","permanent":null,"source_file":"views/users__fail.view.lkml","source_file_path":"eye_exam/views/users__fail.view.lkml","sql":"${TABLE}.last
        ","sql_case":null,"filters":null,"times_used":0,"sorted":{"sort_index":0,"desc":false}}],"table_calculations":[],"pivots":[]},"fill_fields":[],"has_totals":false,"has_row_totals":false,"applied_filters":{},"applied_filter_expression":"1=2","number_format":"1,234.56","explore":{"name":"users__fail","label":"Users
<<<<<<< HEAD
        Fail","description":null},"timezone":"America/New_York","data":[],"errors":[{"message":"The
        Google BigQuery Standard SQL database encountered an error while running this
        query.","message_details":"Query execution failed:  - Name last not found
        inside users__fail at [2:17]","params":"SELECT\n    users__fail.last  AS users__fail_last_name\nFROM
        looker-private-demo.ecomm.users\n   AS users__fail\nWHERE (1 = 2)\nGROUP BY\n    1\nORDER
        BY\n    1\nLIMIT 0","edit_url":null,"error_pos":null,"level":"error","sql_error_loc":{"line":2,"column":17}}],"drill_menu_build_time":0.035298,"has_subtotals":false}},"a6dbdcdddfed304acc832835555790c5":{"status":"error","result_source":"query","data":{"from_cache":true,"id":"a6dbdcdddfed304acc832835555790c5","supports_pivot_in_db":true,"null_sort_treatment":"low","expired":false,"ran_at":"2022-04-01T20:03:37+00:00","aggregate_table_used_info":null,"runtime":"0.355","added_params":{"query_timezone":"America/New_York","sorts":["users__fail.first_name"]},"forecast_result":null,"sql":"SELECT\n    users__fail.first  AS
        users__fail_first_name\nFROM looker-private-demo.ecomm.users\n   AS users__fail\nWHERE
        (1 = 2)\nGROUP BY\n    1\nORDER BY\n    1\nLIMIT 0","sql_explain":null,"fields":{"measures":[],"dimensions":[{"align":"left","can_filter":true,"category":"dimension","default_filter_value":null,"description":"","enumerations":null,"field_group_label":null,"fill_style":null,"fiscal_month_offset":0,"has_allowed_values":false,"hidden":false,"is_filter":false,"is_numeric":false,"label":"Users
        Fail First Name","label_from_parameter":null,"label_short":"First Name","map_layer":null,"name":"users__fail.first_name","strict_value_format":false,"requires_refresh_on_sort":false,"sortable":true,"suggestions":null,"tags":[],"type":"string","user_attribute_filter_types":["string","advanced_filter_string"],"value_format":null,"view":"users__fail","view_label":"Users
        Fail","dynamic":false,"week_start_day":"monday","original_view":"users__fail","dimension_group":null,"error":null,"field_group_variant":"First
        Name","measure":false,"parameter":false,"primary_key":false,"project_name":"eye_exam","scope":"users__fail","suggest_dimension":"users__fail.first_name","suggest_explore":"users__fail","suggestable":true,"is_fiscal":false,"is_timeframe":false,"can_time_filter":false,"time_interval":null,"lookml_link":"/projects/eye_exam/files/views%2Fusers__fail.view.lkml?line=32","permanent":null,"source_file":"views/users__fail.view.lkml","source_file_path":"eye_exam/views/users__fail.view.lkml","sql":"${TABLE}.first
        ","sql_case":null,"filters":null,"times_used":0,"sorted":{"sort_index":0,"desc":false}}],"table_calculations":[],"pivots":[]},"fill_fields":[],"has_totals":false,"has_row_totals":false,"applied_filters":{},"applied_filter_expression":"1=2","number_format":"1,234.56","explore":{"name":"users__fail","label":"Users
        Fail","description":null},"timezone":"America/New_York","data":[],"errors":[{"message":"The
        Google BigQuery Standard SQL database encountered an error while running this
=======
        Fail","description":null},"timezone":"America/New_York","data":[],"errors":[{"message":"The
        Google BigQuery Standard SQL database encountered an error while running this
        query.","message_details":"Query execution failed:  - Name last not found
        inside users__fail at [2:17]","params":"SELECT\n    users__fail.last  AS users__fail_last_name\nFROM
        looker-private-demo.ecomm.users\n   AS users__fail\nWHERE (1 = 2)\nGROUP BY\n    1\nORDER
        BY\n    1\nLIMIT 0","edit_url":null,"error_pos":null,"level":"error","sql_error_loc":{"line":2,"column":17}}],"drill_menu_build_time":0.035298,"has_subtotals":false}},"a6dbdcdddfed304acc832835555790c5":{"status":"error","result_source":"query","data":{"from_cache":true,"id":"a6dbdcdddfed304acc832835555790c5","supports_pivot_in_db":true,"null_sort_treatment":"low","expired":false,"ran_at":"2022-04-01T20:03:37+00:00","aggregate_table_used_info":null,"runtime":"0.355","added_params":{"query_timezone":"America/New_York","sorts":["users__fail.first_name"]},"forecast_result":null,"sql":"SELECT\n    users__fail.first  AS
        users__fail_first_name\nFROM looker-private-demo.ecomm.users\n   AS users__fail\nWHERE
        (1 = 2)\nGROUP BY\n    1\nORDER BY\n    1\nLIMIT 0","sql_explain":null,"fields":{"measures":[],"dimensions":[{"align":"left","can_filter":true,"category":"dimension","default_filter_value":null,"description":"","enumerations":null,"field_group_label":null,"fill_style":null,"fiscal_month_offset":0,"has_allowed_values":false,"hidden":false,"is_filter":false,"is_numeric":false,"label":"Users
        Fail First Name","label_from_parameter":null,"label_short":"First Name","map_layer":null,"name":"users__fail.first_name","strict_value_format":false,"requires_refresh_on_sort":false,"sortable":true,"suggestions":null,"tags":[],"type":"string","user_attribute_filter_types":["string","advanced_filter_string"],"value_format":null,"view":"users__fail","view_label":"Users
        Fail","dynamic":false,"week_start_day":"monday","original_view":"users__fail","dimension_group":null,"error":null,"field_group_variant":"First
        Name","measure":false,"parameter":false,"primary_key":false,"project_name":"eye_exam","scope":"users__fail","suggest_dimension":"users__fail.first_name","suggest_explore":"users__fail","suggestable":true,"is_fiscal":false,"is_timeframe":false,"can_time_filter":false,"time_interval":null,"lookml_link":"/projects/eye_exam/files/views%2Fusers__fail.view.lkml?line=32","permanent":null,"source_file":"views/users__fail.view.lkml","source_file_path":"eye_exam/views/users__fail.view.lkml","sql":"${TABLE}.first
        ","sql_case":null,"filters":null,"times_used":0,"sorted":{"sort_index":0,"desc":false}}],"table_calculations":[],"pivots":[]},"fill_fields":[],"has_totals":false,"has_row_totals":false,"applied_filters":{},"applied_filter_expression":"1=2","number_format":"1,234.56","explore":{"name":"users__fail","label":"Users
        Fail","description":null},"timezone":"America/New_York","data":[],"errors":[{"message":"The
        Google BigQuery Standard SQL database encountered an error while running this
>>>>>>> 2e10ddb8
        query.","message_details":"Query execution failed:  - Name first not found
        inside users__fail at [2:17]","params":"SELECT\n    users__fail.first  AS
        users__fail_first_name\nFROM looker-private-demo.ecomm.users\n   AS users__fail\nWHERE
        (1 = 2)\nGROUP BY\n    1\nORDER BY\n    1\nLIMIT 0","edit_url":null,"error_pos":null,"level":"error","sql_error_loc":{"line":2,"column":17}}],"drill_menu_build_time":0.036266,"has_subtotals":false}}}'
    headers:
      Connection:
      - keep-alive
      Content-Length:
      - '8197'
      Content-Type:
      - application/json
      Date:
      - Fri, 01 Apr 2022 20:03:38 GMT
      Strict-Transport-Security:
      - max-age=15724800; includeSubDomains
      Vary:
      - Accept-Encoding
      - Accept-Encoding, Origin
      X-B3-ParentSpanId:
      - 32adbf325bac200c
      X-B3-Sampled:
      - '0'
      X-B3-SpanId:
      - 32adbf325bac200c
      X-B3-TraceId:
      - 62475a9a9b4c59a332adbf325bac200c
      X-Content-Type-Options:
      - nosniff
    status:
      code: 200
      message: OK
- request:
    body: '{"name": "tmp_spectacles_5e52c0302c"}'
    headers:
      Content-Length:
      - '37'
      Content-Type:
      - application/json
      Cookie:
      - looker.browser=9881689
    method: PUT
    uri: https://spectacles.looker.com:19999/api/3.1/projects/welcome_to_looker/git_branch
  response:
    body:
      string: '{"name":"tmp_spectacles_5e52c0302c","remote":"origin","remote_name":"tmp_spectacles_5e52c0302c","error":null,"message":null,"owner_name":null,"readonly":false,"personal":false,"is_local":true,"is_remote":false,"is_production":false,"ahead_count":null,"behind_count":null,"commit_at":1589215827,"ref":"71025770cf923f656ba2375436a1bd85ac00affc","remote_ref":null,"can":{}}'
    headers:
      Connection:
      - keep-alive
      Content-Length:
      - '370'
      Content-Type:
      - application/json
      Date:
      - Fri, 01 Apr 2022 20:03:39 GMT
      Strict-Transport-Security:
      - max-age=15724800; includeSubDomains
      Vary:
      - Accept-Encoding
      - Accept-Encoding, Origin
      X-B3-ParentSpanId:
      - b11e57d366726b3b
      X-B3-Sampled:
      - '0'
      X-B3-SpanId:
      - b11e57d366726b3b
      X-B3-TraceId:
      - 62475a9b1d90bcd3b11e57d366726b3b
      X-Content-Type-Options:
      - nosniff
    status:
      code: 200
      message: OK
- request:
    body: null
    headers:
      Content-Length:
      - '0'
      Cookie:
      - looker.browser=9881689
    method: DELETE
    uri: https://spectacles.looker.com:19999/api/3.1/projects/welcome_to_looker/git_branch/tmp_spectacles_c
  response:
    body:
      string: ''
    headers:
      Connection:
      - keep-alive
      Date:
      - Fri, 01 Apr 2022 20:03:40 GMT
      Strict-Transport-Security:
      - max-age=15724800; includeSubDomains
      Vary:
      - Origin
      X-B3-ParentSpanId:
      - 968ac51b235933ed
      X-B3-Sampled:
      - '0'
      X-B3-SpanId:
      - 968ac51b235933ed
      X-B3-TraceId:
      - 62475a9b4c62184c968ac51b235933ed
      X-Content-Type-Options:
      - nosniff
    status:
      code: 204
      message: No Content
- request:
    body: '{"name": "tmp_spectacles_5e52c0302c"}'
    headers:
      Content-Length:
      - '37'
      Content-Type:
      - application/json
      Cookie:
      - looker.browser=9881689
    method: PUT
    uri: https://spectacles.looker.com:19999/api/3.1/projects/welcome_to_looker/git_branch
  response:
    body:
      string: '{"name":"tmp_spectacles_5e52c0302c","remote":"origin","remote_name":"tmp_spectacles_5e52c0302c","error":null,"message":null,"owner_name":null,"readonly":false,"personal":false,"is_local":true,"is_remote":false,"is_production":false,"ahead_count":null,"behind_count":null,"commit_at":1589215827,"ref":"71025770cf923f656ba2375436a1bd85ac00affc","remote_ref":null,"can":{}}'
    headers:
      Connection:
      - keep-alive
      Content-Length:
      - '370'
      Content-Type:
      - application/json
      Date:
      - Fri, 01 Apr 2022 20:03:40 GMT
      Strict-Transport-Security:
      - max-age=15724800; includeSubDomains
      Vary:
      - Accept-Encoding
      - Accept-Encoding, Origin
      X-B3-ParentSpanId:
      - d018a17e65f86617
      X-B3-Sampled:
      - '0'
      X-B3-SpanId:
      - d018a17e65f86617
      X-B3-TraceId:
      - 62475a9c0c512e3ed018a17e65f86617
      X-Content-Type-Options:
      - nosniff
    status:
      code: 200
      message: OK
- request:
    body: '{"workspace_id": "production"}'
    headers:
      Content-Length:
      - '30'
      Content-Type:
      - application/json
      Cookie:
      - looker.browser=9881689
    method: PATCH
    uri: https://spectacles.looker.com:19999/api/3.1/session
  response:
    body:
      string: '{"workspace_id":"production","sudo_user_id":null,"can":{"view":true,"update":true}}'
    headers:
      Connection:
      - keep-alive
      Content-Length:
      - '83'
      Content-Type:
      - application/json
      Date:
      - Fri, 01 Apr 2022 20:03:40 GMT
<<<<<<< HEAD
      Strict-Transport-Security:
      - max-age=15724800; includeSubDomains
      Vary:
      - Accept-Encoding, Origin
      X-B3-ParentSpanId:
      - a6126ee6e6d89543
      X-B3-Sampled:
      - '0'
      X-B3-SpanId:
      - a6126ee6e6d89543
      X-B3-TraceId:
      - 62475a9c08682ba6a6126ee6e6d89543
      X-Content-Type-Options:
      - nosniff
    status:
      code: 200
      message: OK
- request:
    body: null
    headers:
      Cookie:
      - looker.browser=16124178
    method: GET
    uri: https://spectacles.looker.com:19999/api/3.1/projects/eye_exam/manifest
  response:
    body:
      string: '{"name":"eye_exam","imports":[{"name":"welcome_to_looker","url":null,"ref":null,"is_remote":false,"can":{}}],"localization_settings":null,"can":{}}'
    headers:
      Connection:
      - keep-alive
      Content-Length:
      - '147'
      Content-Type:
      - application/json
      Date:
      - Thu, 03 Mar 2022 12:58:02 GMT
=======
>>>>>>> 2e10ddb8
      Strict-Transport-Security:
      - max-age=15724800; includeSubDomains
      Vary:
      - Accept-Encoding, Origin
      X-B3-ParentSpanId:
<<<<<<< HEAD
      - 7799db3c22f9b85b
      X-B3-Sampled:
      - '0'
      X-B3-SpanId:
      - 7799db3c22f9b85b
      X-B3-TraceId:
      - 6220bb5afbd6cf127799db3c22f9b85b
=======
      - a6126ee6e6d89543
      X-B3-Sampled:
      - '0'
      X-B3-SpanId:
      - a6126ee6e6d89543
      X-B3-TraceId:
      - 62475a9c08682ba6a6126ee6e6d89543
>>>>>>> 2e10ddb8
      X-Content-Type-Options:
      - nosniff
    status:
      code: 200
      message: OK
version: 1<|MERGE_RESOLUTION|>--- conflicted
+++ resolved
@@ -1209,7 +1209,6 @@
     headers:
       Content-Length:
       - '0'
-<<<<<<< HEAD
       Cookie:
       - looker.browser=9881689
     method: POST
@@ -1244,42 +1243,6 @@
     headers:
       Cookie:
       - looker.browser=9881689
-=======
-      Cookie:
-      - looker.browser=9881689
-    method: POST
-    uri: https://spectacles.looker.com:19999/api/3.1/projects/eye_exam/reset_to_remote
-  response:
-    body:
-      string: ''
-    headers:
-      Connection:
-      - keep-alive
-      Date:
-      - Fri, 01 Apr 2022 20:03:27 GMT
-      Strict-Transport-Security:
-      - max-age=15724800; includeSubDomains
-      Vary:
-      - Origin
-      X-B3-ParentSpanId:
-      - 5ee71d766bc52cb7
-      X-B3-Sampled:
-      - '0'
-      X-B3-SpanId:
-      - 5ee71d766bc52cb7
-      X-B3-TraceId:
-      - 62475a8edb3f27a75ee71d766bc52cb7
-      X-Content-Type-Options:
-      - nosniff
-    status:
-      code: 204
-      message: No Content
-- request:
-    body: null
-    headers:
-      Cookie:
-      - looker.browser=9881689
->>>>>>> 2e10ddb8
     method: GET
     uri: https://spectacles.looker.com:19999/api/3.1/session
   response:
@@ -1778,7 +1741,6 @@
       - application/json
       Date:
       - Fri, 01 Apr 2022 20:03:29 GMT
-<<<<<<< HEAD
       Strict-Transport-Security:
       - max-age=15724800; includeSubDomains
       Vary:
@@ -1815,14 +1777,11 @@
       - application/json
       Date:
       - Fri, 01 Apr 2022 20:03:29 GMT
-=======
->>>>>>> 2e10ddb8
-      Strict-Transport-Security:
-      - max-age=15724800; includeSubDomains
-      Vary:
-      - Accept-Encoding, Origin
-      X-B3-ParentSpanId:
-<<<<<<< HEAD
+      Strict-Transport-Security:
+      - max-age=15724800; includeSubDomains
+      Vary:
+      - Accept-Encoding, Origin
+      X-B3-ParentSpanId:
       - 2e322dcb929fb32d
       X-B3-Sampled:
       - '0'
@@ -1830,15 +1789,6 @@
       - 2e322dcb929fb32d
       X-B3-TraceId:
       - 62475a911204d21f2e322dcb929fb32d
-=======
-      - 677a4c88d2df35c1
-      X-B3-Sampled:
-      - '0'
-      X-B3-SpanId:
-      - 677a4c88d2df35c1
-      X-B3-TraceId:
-      - 62475a9186cb739e677a4c88d2df35c1
->>>>>>> 2e10ddb8
       X-Content-Type-Options:
       - nosniff
     status:
@@ -1853,45 +1803,6 @@
     uri: https://spectacles.looker.com:19999/api/3.1/query_tasks/multi_results?query_task_ids=0e0bbfcc4914874b823a562f2ad2b692%2C1c70056c137afd61654cf62fb6acee46
   response:
     body:
-<<<<<<< HEAD
-=======
-      string: '{"0e0bbfcc4914874b823a562f2ad2b692":{"status":"running"},"1c70056c137afd61654cf62fb6acee46":{"status":"added"}}'
-    headers:
-      Connection:
-      - keep-alive
-      Content-Length:
-      - '111'
-      Content-Type:
-      - application/json
-      Date:
-      - Fri, 01 Apr 2022 20:03:29 GMT
-      Strict-Transport-Security:
-      - max-age=15724800; includeSubDomains
-      Vary:
-      - Accept-Encoding, Origin
-      X-B3-ParentSpanId:
-      - 2e322dcb929fb32d
-      X-B3-Sampled:
-      - '0'
-      X-B3-SpanId:
-      - 2e322dcb929fb32d
-      X-B3-TraceId:
-      - 62475a911204d21f2e322dcb929fb32d
-      X-Content-Type-Options:
-      - nosniff
-    status:
-      code: 200
-      message: OK
-- request:
-    body: null
-    headers:
-      Cookie:
-      - looker.browser=9881689
-    method: GET
-    uri: https://spectacles.looker.com:19999/api/3.1/query_tasks/multi_results?query_task_ids=0e0bbfcc4914874b823a562f2ad2b692%2C1c70056c137afd61654cf62fb6acee46
-  response:
-    body:
->>>>>>> 2e10ddb8
       string: '{"0e0bbfcc4914874b823a562f2ad2b692":{"status":"complete","result_source":"query","data":{"from_cache":true,"id":"0e0bbfcc4914874b823a562f2ad2b692","truncated":true,"supports_pivot_in_db":true,"null_sort_treatment":"low","expired":false,"ran_at":"2022-04-01T20:03:30+00:00","aggregate_table_used_info":null,"runtime":"0.471","added_params":{"query_timezone":"America/New_York","sorts":["users.city"]},"forecast_result":null,"dialect_specific_metadata":{"total_bytes_processed":0,"backend_cache_hit":true,"bi_engine_mode":null,"bi_engine_reasons":null,"bigquery_job_id":"looker-partners:US.job_ukSHvLNpexoPL0CariK142mPBJRt"},"sql":"SELECT\n    users.city  AS
         users_city,\n    users.email  AS users_email,\n    users.first_name  AS users_first_name,\n    users.id  AS
         users_id,\n    users.last_name  AS users_last_name,\n    users.state  AS users_state\nFROM
@@ -2209,7 +2120,6 @@
     headers:
       Content-Length:
       - '0'
-<<<<<<< HEAD
       Cookie:
       - looker.browser=9881689
     method: POST
@@ -2244,42 +2154,6 @@
     headers:
       Cookie:
       - looker.browser=9881689
-=======
-      Cookie:
-      - looker.browser=9881689
-    method: POST
-    uri: https://spectacles.looker.com:19999/api/3.1/projects/eye_exam/reset_to_remote
-  response:
-    body:
-      string: ''
-    headers:
-      Connection:
-      - keep-alive
-      Date:
-      - Fri, 01 Apr 2022 20:03:34 GMT
-      Strict-Transport-Security:
-      - max-age=15724800; includeSubDomains
-      Vary:
-      - Origin
-      X-B3-ParentSpanId:
-      - be41f31f455bd638
-      X-B3-Sampled:
-      - '0'
-      X-B3-SpanId:
-      - be41f31f455bd638
-      X-B3-TraceId:
-      - 62475a957afb6278be41f31f455bd638
-      X-Content-Type-Options:
-      - nosniff
-    status:
-      code: 204
-      message: No Content
-- request:
-    body: null
-    headers:
-      Cookie:
-      - looker.browser=9881689
->>>>>>> 2e10ddb8
     method: GET
     uri: https://spectacles.looker.com:19999/api/3.1/session
   response:
@@ -3197,7 +3071,6 @@
         Fail","dynamic":false,"week_start_day":"monday","original_view":"users__fail","dimension_group":null,"error":null,"field_group_variant":"Last
         Name","measure":false,"parameter":false,"primary_key":false,"project_name":"eye_exam","scope":"users__fail","suggest_dimension":"users__fail.last_name","suggest_explore":"users__fail","suggestable":true,"is_fiscal":false,"is_timeframe":false,"can_time_filter":false,"time_interval":null,"lookml_link":"/projects/eye_exam/files/views%2Fusers__fail.view.lkml?line=38","permanent":null,"source_file":"views/users__fail.view.lkml","source_file_path":"eye_exam/views/users__fail.view.lkml","sql":"${TABLE}.last
         ","sql_case":null,"filters":null,"times_used":0,"sorted":{"sort_index":0,"desc":false}}],"table_calculations":[],"pivots":[]},"fill_fields":[],"has_totals":false,"has_row_totals":false,"applied_filters":{},"applied_filter_expression":"1=2","number_format":"1,234.56","explore":{"name":"users__fail","label":"Users
-<<<<<<< HEAD
         Fail","description":null},"timezone":"America/New_York","data":[],"errors":[{"message":"The
         Google BigQuery Standard SQL database encountered an error while running this
         query.","message_details":"Query execution failed:  - Name last not found
@@ -3212,22 +3085,6 @@
         ","sql_case":null,"filters":null,"times_used":0,"sorted":{"sort_index":0,"desc":false}}],"table_calculations":[],"pivots":[]},"fill_fields":[],"has_totals":false,"has_row_totals":false,"applied_filters":{},"applied_filter_expression":"1=2","number_format":"1,234.56","explore":{"name":"users__fail","label":"Users
         Fail","description":null},"timezone":"America/New_York","data":[],"errors":[{"message":"The
         Google BigQuery Standard SQL database encountered an error while running this
-=======
-        Fail","description":null},"timezone":"America/New_York","data":[],"errors":[{"message":"The
-        Google BigQuery Standard SQL database encountered an error while running this
-        query.","message_details":"Query execution failed:  - Name last not found
-        inside users__fail at [2:17]","params":"SELECT\n    users__fail.last  AS users__fail_last_name\nFROM
-        looker-private-demo.ecomm.users\n   AS users__fail\nWHERE (1 = 2)\nGROUP BY\n    1\nORDER
-        BY\n    1\nLIMIT 0","edit_url":null,"error_pos":null,"level":"error","sql_error_loc":{"line":2,"column":17}}],"drill_menu_build_time":0.035298,"has_subtotals":false}},"a6dbdcdddfed304acc832835555790c5":{"status":"error","result_source":"query","data":{"from_cache":true,"id":"a6dbdcdddfed304acc832835555790c5","supports_pivot_in_db":true,"null_sort_treatment":"low","expired":false,"ran_at":"2022-04-01T20:03:37+00:00","aggregate_table_used_info":null,"runtime":"0.355","added_params":{"query_timezone":"America/New_York","sorts":["users__fail.first_name"]},"forecast_result":null,"sql":"SELECT\n    users__fail.first  AS
-        users__fail_first_name\nFROM looker-private-demo.ecomm.users\n   AS users__fail\nWHERE
-        (1 = 2)\nGROUP BY\n    1\nORDER BY\n    1\nLIMIT 0","sql_explain":null,"fields":{"measures":[],"dimensions":[{"align":"left","can_filter":true,"category":"dimension","default_filter_value":null,"description":"","enumerations":null,"field_group_label":null,"fill_style":null,"fiscal_month_offset":0,"has_allowed_values":false,"hidden":false,"is_filter":false,"is_numeric":false,"label":"Users
-        Fail First Name","label_from_parameter":null,"label_short":"First Name","map_layer":null,"name":"users__fail.first_name","strict_value_format":false,"requires_refresh_on_sort":false,"sortable":true,"suggestions":null,"tags":[],"type":"string","user_attribute_filter_types":["string","advanced_filter_string"],"value_format":null,"view":"users__fail","view_label":"Users
-        Fail","dynamic":false,"week_start_day":"monday","original_view":"users__fail","dimension_group":null,"error":null,"field_group_variant":"First
-        Name","measure":false,"parameter":false,"primary_key":false,"project_name":"eye_exam","scope":"users__fail","suggest_dimension":"users__fail.first_name","suggest_explore":"users__fail","suggestable":true,"is_fiscal":false,"is_timeframe":false,"can_time_filter":false,"time_interval":null,"lookml_link":"/projects/eye_exam/files/views%2Fusers__fail.view.lkml?line=32","permanent":null,"source_file":"views/users__fail.view.lkml","source_file_path":"eye_exam/views/users__fail.view.lkml","sql":"${TABLE}.first
-        ","sql_case":null,"filters":null,"times_used":0,"sorted":{"sort_index":0,"desc":false}}],"table_calculations":[],"pivots":[]},"fill_fields":[],"has_totals":false,"has_row_totals":false,"applied_filters":{},"applied_filter_expression":"1=2","number_format":"1,234.56","explore":{"name":"users__fail","label":"Users
-        Fail","description":null},"timezone":"America/New_York","data":[],"errors":[{"message":"The
-        Google BigQuery Standard SQL database encountered an error while running this
->>>>>>> 2e10ddb8
         query.","message_details":"Query execution failed:  - Name first not found
         inside users__fail at [2:17]","params":"SELECT\n    users__fail.first  AS
         users__fail_first_name\nFROM looker-private-demo.ecomm.users\n   AS users__fail\nWHERE
@@ -3398,7 +3255,6 @@
       - application/json
       Date:
       - Fri, 01 Apr 2022 20:03:40 GMT
-<<<<<<< HEAD
       Strict-Transport-Security:
       - max-age=15724800; includeSubDomains
       Vary:
@@ -3416,52 +3272,4 @@
     status:
       code: 200
       message: OK
-- request:
-    body: null
-    headers:
-      Cookie:
-      - looker.browser=16124178
-    method: GET
-    uri: https://spectacles.looker.com:19999/api/3.1/projects/eye_exam/manifest
-  response:
-    body:
-      string: '{"name":"eye_exam","imports":[{"name":"welcome_to_looker","url":null,"ref":null,"is_remote":false,"can":{}}],"localization_settings":null,"can":{}}'
-    headers:
-      Connection:
-      - keep-alive
-      Content-Length:
-      - '147'
-      Content-Type:
-      - application/json
-      Date:
-      - Thu, 03 Mar 2022 12:58:02 GMT
-=======
->>>>>>> 2e10ddb8
-      Strict-Transport-Security:
-      - max-age=15724800; includeSubDomains
-      Vary:
-      - Accept-Encoding, Origin
-      X-B3-ParentSpanId:
-<<<<<<< HEAD
-      - 7799db3c22f9b85b
-      X-B3-Sampled:
-      - '0'
-      X-B3-SpanId:
-      - 7799db3c22f9b85b
-      X-B3-TraceId:
-      - 6220bb5afbd6cf127799db3c22f9b85b
-=======
-      - a6126ee6e6d89543
-      X-B3-Sampled:
-      - '0'
-      X-B3-SpanId:
-      - a6126ee6e6d89543
-      X-B3-TraceId:
-      - 62475a9c08682ba6a6126ee6e6d89543
->>>>>>> 2e10ddb8
-      X-Content-Type-Options:
-      - nosniff
-    status:
-      code: 200
-      message: OK
 version: 1
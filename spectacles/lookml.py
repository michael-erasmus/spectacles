--- conflicted
+++ resolved
@@ -332,17 +332,10 @@
                     status = "skipped"
                 elif explore.errored and validator != "sql":
                     status = "failed"
-<<<<<<< HEAD
-                    errors.extend([e.__dict__ for e in explore.errors])
-                elif explore.errored and fail_fast is True:
-                    status = "failed"
-                    errors.append(explore.errors[0].__dict__)
-=======
                     errors.extend([e.to_dict() for e in explore.errors])
                 elif explore.errored and fail_fast is True:
                     status = "failed"
                     errors.append(explore.errors[0].to_dict())
->>>>>>> 05faa0b7
                 elif explore.errored:
                     dimension_errors = [e for d in explore.dimensions for e in d.errors]
                     # If an explore has explore-level errors but not dimension-level
